--- conflicted
+++ resolved
@@ -18,12 +18,7 @@
 
 ## Overview
 The gym-electric-motor (GEM) package is a Python toolbox for the simulation and control of various electric motors.
-
-<<<<<<< HEAD
-It is built upon [OpenAI Gym Environments](https://gym.openai.com/), and, therefore, can be used for both, classical control simulation and [reinforcement learning](https://github.com/upb-lea/reinforcement_learning_course_materials) experiments. It allows you to construct a typical drive train with the usual building blocks, i.e. supply voltages, converters, electric motors and load models, and obtain not only a closed-loop simulation of this physical structure, but also a rich interface for plugging in any decision making algorithm, from PI-controllers to [Deep Deterministic Policy Gradient](https://spinningup.openai.com/en/latest/algorithms/ddpg.html) agents.
-=======
 It is built upon [OpenAI Gym Environments](https://gym.openai.com/), and, therefore, can be used for both, classical control simulation and [reinforcement learning](https://github.com/upb-lea/reinforcement_learning_course_materials) experiments. It allows you to construct a typical drive train with the usual building blocks, i.e., supply voltages, converters, electric motors and load models, and obtain not only a closed-loop simulation of this physical structure, but also a rich interface for plugging in any decision making algorithm, from linear feedback control to [Deep Deterministic Policy Gradient](https://spinningup.openai.com/en/latest/algorithms/ddpg.html) agents.
->>>>>>> 22def10c
 
 ## Getting Started
 An easy way to get started with GEM is by playing around with the following interactive notebooks in Google Colaboratory. Most important features of GEM as well as application demonstrations are showcased, and give a kickstart for engineers in industry and academia.
@@ -93,8 +88,7 @@
 The converters can be driven by means of a duty cycle (continuous control set) or switching commands (finite control set). 
 
 ### Citation
-<<<<<<< HEAD
-A whitepaper for the general toolbox in the context of drive simulation and control prototyping can be found in the [Journal of Open Sorce Software (JOSS)](https://joss.theoj.org/papers/10.21105/joss.02498). Please use the following BibTeX entry for citing it:
+A white paper for the general toolbox in the context of drive simulation and control prototyping can be found in the [Journal of Open Sorce Software (JOSS)](https://joss.theoj.org/papers/10.21105/joss.02498). Please use the following BibTeX entry for citing it:
 ```
 @article{Balakrishna2021,
     doi = {10.21105/joss.02498},
@@ -111,10 +105,7 @@
 
 ```
 
-A whitepaper for the utilization of this framework within reinforcement learning is available at [IEEE-Xplore](https://ieeexplore.ieee.org/document/9241851) (preprint: [arxiv.org/abs/1910.09434](https://arxiv.org/abs/1910.09434)). Please use the following BibTeX entry for citing it:
-=======
-A white paper for this framework is available under (preprint: [arxiv.org/abs/1910.09434](https://arxiv.org/abs/1910.09434), full-paper: [IEEE-Xplore](https://ieeexplore.ieee.org/document/9241851)). Please use the following BibTeX entry for citing us:
->>>>>>> 22def10c
+A white paper for the utilization of this framework within reinforcement learning is available at [IEEE-Xplore](https://ieeexplore.ieee.org/document/9241851) (preprint: [arxiv.org/abs/1910.09434](https://arxiv.org/abs/1910.09434)). Please use the following BibTeX entry for citing it:
 ```
 @article{9241851,  
     doi={10.1109/TNNLS.2020.3029573}
