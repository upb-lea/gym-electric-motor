from gym.spaces import Discrete, Box, MultiDiscrete
from gym_electric_motor.physical_systems import SynchronousMotorSystem, DcMotorSystem, DcSeriesMotor, \
    DcExternallyExcitedMotor
from gym_electric_motor.reference_generators import MultipleReferenceGenerator, SwitchedReferenceGenerator
<<<<<<< HEAD
from gym_electric_motor.envs.gym_dcm.dc_extex_motor_env import ContCurrentControlDcExternallyExcitedMotorEnv, \
    ContSpeedControlDcExternallyExcitedMotorEnv, ContTorqueControlDcExternallyExcitedMotorEnv, \
    FiniteCurrentControlDcExternallyExcitedMotorEnv, FiniteSpeedControlDcExternallyExcitedMotorEnv, \
    FiniteTorqueControlDcExternallyExcitedMotorEnv
=======
from gym_electric_motor.envs import ContDcExternallyExcitedMotorEnvironment, DiscDcExternallyExcitedMotorEnvironment, ContPermanentMagnetSynchronousMotorEnvironment
>>>>>>> fbf348d1
import numpy as np


class Controller:

    @classmethod
    def make(cls, environment, stages=None, **controller_kwargs):

        controller_kwargs = cls.reference_states(environment, **controller_kwargs)

        if stages is not None:
            controller_type, stages = cls.find_controller_type(environment, stages)
            assert controller_type in _controllers.keys(), f'Controller {controller_type} unknown'
            stages = cls.automated_gain(environment, stages, controller_type, **controller_kwargs)
            controller = _controllers[controller_type][0](environment, stages, **controller_kwargs)

        else:
            controller_type, stages = cls.automated_controller_design(environment, **controller_kwargs)
            stages = cls.automated_gain(environment, stages, controller_type, **controller_kwargs)

            controller = _controllers[controller_type][0](environment, stages, **controller_kwargs)

        return controller

    def control(self, state, reference):
        raise NotImplementedError

    def plot(self):
        pass

    def reset(self):
        pass

    @staticmethod
    def reference_states(environment, **controller_kwargs):
        ref_states = []
        if type(environment.reference_generator) == MultipleReferenceGenerator:

            for rg in environment.reference_generator._sub_generators:
                if type(rg) == SwitchedReferenceGenerator:
                    ref_states.append(rg._sub_generators[0]._reference_state)
                else:
                    ref_states.append(rg._reference_state)

        elif type(environment.reference_generator) == SwitchedReferenceGenerator:
            ref_states.append(environment.reference_generator._sub_generators[0]._reference_state)
        else:
            ref_states.append(environment.reference_generator._reference_state)
        controller_kwargs['ref_states'] = np.array(ref_states)
        return controller_kwargs

    @staticmethod
    def find_controller_type(environment, stages):
        _stages = stages
        if type(environment.physical_system) == DcMotorSystem:
            if type(stages) == list:
                if len(stages) > 1:
                    if type(stages[0]) == list:
                        stages = stages[0]
                    if len(stages) > 1:
                        controller_type = 'cascaded_controller'
                    else:
                        controller_type = stages[0]['controller_type']
                else:
                    controller_type = stages[0]['controller_type']
            else:
                if type(stages) == dict:
                    controller_type = stages['controller_type']
                    _stages = [stages]
                else:
                    controller_type = stages
                    _stages = [{'controller_type': stages}]
        elif type(environment.physical_system) == SynchronousMotorSystem:
            if len(stages) == 2:
                if len(stages[1]) == 1:
                    controller_type = 'foc_controller'
                else:
                    controller_type = 'cascaded_foc_controller'
            else:
                controller_type = 'cascaded_foc_controller'

        return controller_type, _stages

    @staticmethod
    def automated_controller_design(environment, **controller_kwargs):
        action_space = type(environment.action_space)
        ref_states = controller_kwargs['ref_states']
        stages = []
        if type(environment.physical_system) == DcMotorSystem:

            if 'omega' in ref_states or 'torque' in ref_states:
                controller_type = 'cascaded_controller'

                for i in range(len(stages), 2):
                    if i == 0:
                        if action_space == Box:
                            stages.append({'controller_type': 'pi_controller'})
                        else:
                            stages.append({'controller_type': 'three_point'})
                    else:
                        stages.append({'controller_type': 'pi_controller'})

            elif 'i' in ref_states or 'i_a' in ref_states:

                if action_space == Discrete or action_space == MultiDiscrete:
                    stages.append({'controller_type': 'three_point'})
                elif action_space == Box:
                    stages.append({'controller_type': 'pi_controller'})
                controller_type = stages[0]['controller_type']
            if type(environment.physical_system.electrical_motor) == DcExternallyExcitedMotor:
                if action_space == Box:
                    stages = [stages, [{'controller_type': 'pi_controller'}]]
                else:
                    stages = [stages, [{'controller_type': 'three_point'}]]

        elif type(environment.physical_system) == SynchronousMotorSystem:
            if 'i_sq' in ref_states:
                controller_type = 'foc_controller'
                if type(environment.action_space) == Discrete:
                    stages = [[{'controller_type': 'on_off'}], [{'controller_type': 'on_off'}],
                              [{'controller_type': 'on_off'}]]
                else:
                    stages = [[{'controller_type': 'pi_controller'}], [{'controller_type': 'pi_controller'}]]
            elif 'omega' in ref_states or 'torque' in ref_states:
                controller_type = 'cascaded_foc_controller'
                if type(environment.action_space) == Discrete:
                    stages = [[{'controller_type': 'on_off'}], [{'controller_type': 'on_off'}],
                              [{'controller_type': 'on_off'}], [{'controller_type': 'pi_controller'}]]
                else:
                    stages = [[{'controller_type': 'pi_controller'}],
                              [{'controller_type': 'pi_controller'}, {'controller_type': 'pi_controller'}]]

        else:
            controller_type = 'foc_controller'

        return controller_type, stages

    @staticmethod
    def automated_gain(environment, stages, controller_type, **controller_kwargs):

        ref_states = controller_kwargs['ref_states']
        mp = environment.physical_system.electrical_motor.motor_parameter

        limits = environment.physical_system.limits
        omega_lim = limits[environment.state_names.index('omega')]
        if type(environment.physical_system) == DcMotorSystem:
            i_a_lim = limits[environment.physical_system.CURRENTS_IDX[0]]
            i_e_lim = limits[environment.physical_system.CURRENTS_IDX[-1]]
            u_a_lim = limits[environment.physical_system.VOLTAGES_IDX[0]]
            u_e_lim = limits[environment.physical_system.VOLTAGES_IDX[-1]]

        elif type(environment.physical_system) == SynchronousMotorSystem:
            i_sd_lim = limits[environment.state_names.index('i_sd')]
            i_sq_lim = limits[environment.state_names.index('i_sq')]
            u_sd_lim = limits[environment.state_names.index('u_sd')]
            u_sq_lim = limits[environment.state_names.index('u_sq')]

        a = 4 if 'a' not in controller_kwargs.keys() else controller_kwargs['a']

        automated_gain = True if 'automated_gain' not in controller_kwargs.keys() else controller_kwargs[
            'automated_gain']
        if type(environment.physical_system.electrical_motor) == DcSeriesMotor:
            mp['l'] = mp['l_a'] + mp['l_e']
        elif type(environment.physical_system) == DcMotorSystem:
            mp['l'] = mp['l_a']

        if 'automated_gain' not in controller_kwargs.keys() or automated_gain:
            cont_extex_envs = [
                ContTorqueControlDcExternallyExcitedMotorEnv,
                ContCurrentControlDcExternallyExcitedMotorEnv,
                ContSpeedControlDcExternallyExcitedMotorEnv
            ]
            finite_extex_envs = [
                FiniteSpeedControlDcExternallyExcitedMotorEnv,
                FiniteCurrentControlDcExternallyExcitedMotorEnv,
                FiniteTorqueControlDcExternallyExcitedMotorEnv
            ]
            if type(environment) in cont_extex_envs:
                stages_a = stages[0]
                stages_e = stages[1]

                p_gain = mp['l_e'] / (environment.physical_system.tau * a) / u_e_lim * i_e_lim
                i_gain = p_gain / (environment.physical_system.tau * a ** 2)

                stages_e[0]['p_gain'] = p_gain if 'p_gain' not in stages_e[0].keys() else stages_e[0]['p_gain']
                stages_e[0]['i_gain'] = i_gain if 'i_gain' not in stages_e[0].keys() else stages_e[0]['i_gain']

                if stages_e[0]['controller_type'] == PID_Controller:
                    d_gain = p_gain * environment.physical_system.tau
                    stages_e[0]['d_gain'] = d_gain if 'd_gain' not in stages_e[0].keys() else stages_e[0]['d_gain']
            elif type(environment) in finite_extex_envs:
                stages_a = stages[0]
                stages_e = stages[1]
            else:
                stages_a = stages
                stages_e = False

            if _controllers[controller_type][0] == ContinuousActionController:
                if 'i' in ref_states or 'i_a' in ref_states or 'torque' in ref_states:
                    p_gain = mp['l'] / (environment.physical_system.tau * a) / u_a_lim * i_a_lim
                    i_gain = p_gain / (environment.physical_system.tau * a ** 2)

                    stages_a[0]['p_gain'] = p_gain if 'p_gain' not in stages_a[0].keys() else stages_a[0]['p_gain']
                    stages_a[0]['i_gain'] = i_gain if 'i_gain' not in stages_a[0].keys() else stages_a[0]['i_gain']

                    if _controllers[controller_type][2] == PID_Controller:
                        d_gain = p_gain * environment.physical_system.tau
                        stages_a[0]['d_gain'] = d_gain if 'd_gain' not in stages_a[0].keys() else stages_a[0]['d_gain']

                elif 'omega' in ref_states:
                    p_gain = environment.physical_system.mechanical_load.j_total * mp['r_a'] ** 2 / (
                            a * mp['l']) / u_a_lim * omega_lim
                    i_gain = p_gain / (a * mp['l'])

                    stages_a[0]['p_gain'] = p_gain if 'p_gain' not in stages_a[0].keys() else stages_a[0]['p_gain']
                    stages_a[0]['i_gain'] = i_gain if 'i_gain' not in stages_a[0].keys() else stages_a[0]['i_gain']

                    if _controllers[controller_type][2] == PID_Controller:
                        d_gain = p_gain * environment.physical_system.tau
                        stages_a[0]['d_gain'] = d_gain if 'd_gain' not in stages_a[0].keys() else stages_a[0]['d_gain']

            elif _controllers[controller_type][0] == Cascaded_Controller:

                for i in range(len(stages)):

                    if _controllers[stages_a[i]['controller_type']][1] == ContinuousController:

                        if i == 0:
                            p_gain = mp['l'] / (environment.physical_system.tau * a) / u_a_lim * i_a_lim
                            i_gain = p_gain / (environment.physical_system.tau * a ** 2)

                            if _controllers[stages_a[i]['controller_type']][2] == PID_Controller:
                                d_gain = p_gain * environment.physical_system.tau
                                stages_a[i]['d_gain'] = d_gain if 'd_gain' not in stages_a[i].keys() else stages_a[i][
                                    'd_gain']

                        elif i == 1:
                            p_gain = environment.physical_system.mechanical_load.j_total / (
                                    a * (mp['l'] / mp['r_a'])) / i_a_lim * omega_lim
                            i_gain = p_gain / (a ** 2 * (mp['l'] / mp['r_a']))

                            if _controllers[stages_a[i]['controller_type']][2] == PID_Controller:
                                d_gain = p_gain * environment.physical_system.tau
                                stages_a[i]['d_gain'] = d_gain if 'd_gain' not in stages_a[i].keys() else stages_a[i][
                                    'd_gain']

                        stages_a[i]['p_gain'] = p_gain if 'p_gain' not in stages_a[i].keys() else stages_a[i]['p_gain']
                        stages_a[i]['i_gain'] = i_gain if 'i_gain' not in stages_a[i].keys() else stages_a[i]['i_gain']
                if not stages_e:
                    stages = stages_a
                else:
                    stages = [stages_a, stages_e]

            elif _controllers[controller_type][0] == FOC_Controller:
                stage_d = stages[0][0]
                stage_q = stages[1][0]
                if 'i_sq' in ref_states and _controllers[stage_q['controller_type']][1] == ContinuousController:
                    p_gain_d = mp['l_d'] / (1.5 * environment.physical_system.tau * a) / u_sd_lim * i_sd_lim
                    i_gain_d = p_gain_d / (1.5 * environment.physical_system.tau * a ** 2)

                    p_gain_q = mp['l_q'] / (1.5 * environment.physical_system.tau * a) / u_sq_lim * i_sq_lim
                    i_gain_q = p_gain_q / (1.5 * environment.physical_system.tau * a ** 2)

                    stage_d['p_gain'] = p_gain_d if 'p_gain' not in stage_d.keys() else stage_d['p_gain']
                    stage_d['i_gain'] = i_gain_d if 'i_gain' not in stage_d.keys() else stage_d['i_gain']

                    stage_q['p_gain'] = p_gain_q if 'p_gain' not in stage_q.keys() else stage_q['p_gain']
                    stage_q['i_gain'] = i_gain_q if 'i_gain' not in stage_q.keys() else stage_q['i_gain']

                    if _controllers[stage_d['controller_type']][2] == PID_Controller:
                        d_gain_d = p_gain_d * environment.physical_system.tau
                        stage_d['d_gain'] = d_gain_d if 'd_gain' not in stage_d.keys() else stage_d['d_gain']

                    if _controllers[stage_q['controller_type']][2] == PID_Controller:
                        d_gain_q = p_gain_q * environment.physical_system.tau
                        stage_q['d_gain'] = d_gain_q if 'd_gain' not in stage_q.keys() else stage_q['d_gain']
                    stages = [[stage_d], [stage_q]]

            elif _controllers[controller_type][0] == Cascaded_FOC_Controller:
                if type(environment.action_space) == Box:
                    stage_d = stages[0][0]
                    stage_q = stages[1]

                    p_gain_d = mp['l_d'] / (1.5 * environment.physical_system.tau * a) / u_sd_lim * i_sd_lim
                    i_gain_d = p_gain_d / (1.5 * environment.physical_system.tau * a ** 2)

                    p_gain_q = mp['l_q'] / (1.5 * environment.physical_system.tau * a) / u_sq_lim * i_sq_lim
                    i_gain_q = p_gain_q / (1.5 * environment.physical_system.tau * a ** 2)

                    stage_d['p_gain'] = p_gain_d if 'p_gain' not in stage_d.keys() else stage_d['p_gain']
                    stage_d['i_gain'] = i_gain_d if 'i_gain' not in stage_d.keys() else stage_d['i_gain']

                    stage_q[0]['p_gain'] = p_gain_q if 'p_gain' not in stage_q[0].keys() else stage_q[0]['p_gain']
                    stage_q[0]['i_gain'] = i_gain_q if 'i_gain' not in stage_q[0].keys() else stage_q[0]['i_gain']

                    if _controllers[stage_d['controller_type']][2] == PID_Controller:
                        d_gain_d = p_gain_d * environment.physical_system.tau
                        stage_d['d_gain'] = d_gain_d if 'd_gain' not in stage_d.keys() else stage_d['d_gain']

                    if _controllers[stage_q[0]['controller_type']][2] == PID_Controller:
                        d_gain_q = p_gain_q * environment.physical_system.tau
                        stage_q[0]['d_gain'] = d_gain_q if 'd_gain' not in stage_q[0].keys() else stage_q[0]['d_gain']

                    if ('omega' in ref_states or 'torque' in ref_states) and _controllers[stage_q[1]['controller_type']][1] == ContinuousController:
                        p_gain = environment.physical_system.mechanical_load.j_total / (1.5 * a ** 2 * mp['p'] * np.abs(mp['l_d'] - mp['l_q'])) / i_sq_lim * omega_lim
                        i_gain = p_gain / (1.5 * environment.physical_system.tau * a)

                        stage_q[1]['p_gain'] = p_gain if 'p_gain' not in stage_q[1].keys() else stage_q[1]['p_gain']
                        stage_q[1]['i_gain'] = i_gain if 'i_gain' not in stage_q[1].keys() else stage_q[1]['i_gain']

                        if _controllers[stage_q[1]['controller_type']][2] == PID_Controller:
                            d_gain = p_gain * environment.physical_system.tau
                            stage_q[1]['d_gain'] = d_gain if 'd_gain' not in stage_q[1].keys() else stage_q[1][
                                'd_gain']

                    stages = [[stage_d], stage_q]


                else:
                    if ('omega' in ref_states or 'torque' in ref_states) and _controllers[stages[3][0]['controller_type']][1] == ContinuousController:
                        p_gain = environment.physical_system.mechanical_load.j_total / (
                                    1.5 * a ** 2 * mp['p'] * np.abs(mp['l_d'] - mp['l_q'])) / i_sq_lim * omega_lim
                        i_gain = p_gain / (1.5 * environment.physical_system.tau * a)

                        stages[3][0]['p_gain'] = p_gain if 'p_gain' not in stages[3][0].keys() else stages[3][0]['p_gain']
                        stages[3][0]['i_gain'] = i_gain if 'i_gain' not in stages[3][0].keys() else stages[3][0]['i_gain']

                        if _controllers[stages[3][0]['controller_type']][2] == PID_Controller:
                            d_gain = p_gain * environment.physical_system.tau
                            stages[3][0]['d_gain'] = d_gain if 'd_gain' not in stages[3][0].keys() else stages[3][0][
                                'd_gain']

        return stages


class ContinuousActionController(Controller):
    def __init__(self, environment, stages, ref_states, **controller_kwargs):
        assert type(environment.action_space) is Box and type(
            environment.physical_system) is DcMotorSystem, 'No suitable action space for Continuous Action Controller'
        self.action_space = environment.action_space
        self.ref_idx = np.where(ref_states != 'i_e')[0][0]
        self.ref_state_idx = environment.state_names.index(ref_states[self.ref_idx])
        self.i_idx = environment.physical_system.CURRENTS_IDX[-1]
        self.u_idx = environment.physical_system.VOLTAGES_IDX[-1]
        self.limit = environment.physical_system.limits[environment.state_filter]
        self.omega_idx = environment.state_names.index('omega')
        self.action = np.zeros(self.action_space.shape[0])
        self.control_e = type(environment.physical_system.electrical_motor) == DcExternallyExcitedMotor
        mp = environment.physical_system.electrical_motor.motor_parameter
        self.psi_e = None if 'psi_e' not in mp.keys() else mp['psi_e']
        self.l_e = None if 'l_e_prime' not in mp.keys() else mp['l_e_prime']

        if self.control_e:
            assert len(stages) == 2, 'Controller design is not completely'
            self.ref_e_idx = False if 'i_e' not in ref_states else np.where(ref_states == 'i_e')[0][0]
            self.ref_e = 0.1 if 'ref_e' not in controller_kwargs.keys() else controller_kwargs['ref_e']
            self.controller_e = _controllers[stages[1][0]['controller_type']][1].make(environment, stages[1][0],
                                                                                      **controller_kwargs)
            self.controller = _controllers[stages[0][0]['controller_type']][1].make(environment, stages[0][0],
                                                                                    **controller_kwargs)
        else:
            assert len(ref_states) <= 1, 'Too many referenced states'
            self.controller = _controllers[stages[0]['controller_type']][1].make(environment, stages[0],
                                                                                 **controller_kwargs)

    def control(self, state, reference):
        self.action[0] = self.controller.control(state[self.ref_state_idx], reference[self.ref_idx]) + self.feedforward(
            state)
        if self.action_space.low[0] <= self.action[0] <= self.action_space.high[0]:
            self.controller.integrate(state[self.ref_state_idx], reference[self.ref_idx])
        if self.control_e:
            ref_e = self.ref_e if not self.ref_e_idx else reference[self.ref_e_idx]
            self.action[1] = self.controller_e.control(state[self.i_idx], ref_e)
            if self.action_space.low[1] <= self.action[1] <= self.action_space.high[1]:
                self.controller_e.integrate(state[self.i_idx], ref_e)
        return np.clip(self.action, self.action_space.low, self.action_space.high)

    def plot(self):
        return dict(ref_state=[], ref_value=[])

    def reset(self):
        self.controller.reset()
        if self.control_e:
            self.controller_e.reset()

    def feedforward(self, state):
        psi_e = self.psi_e or self.l_e * state[self.i_idx] * self.limit[self.i_idx]
        return (state[self.omega_idx] * self.limit[self.omega_idx] * psi_e) / self.limit[self.u_idx]


class DiscreteActionController(Controller):
    def __init__(self, environment, stages, ref_states, **controller_kwargs):
        assert type(environment.action_space) in [Discrete, MultiDiscrete] and type(
            environment.physical_system) is DcMotorSystem, 'No suitable action space for Discrete Action Controller'
        self.ref_idx = np.where(ref_states != 'i_e')[0][0]
        self.ref_state_idx = environment.state_names.index(ref_states[self.ref_idx])
        self.i_idx = environment.physical_system.CURRENTS_IDX[-1]
        self.control_e = type(environment.physical_system.electrical_motor) == DcExternallyExcitedMotor

        if self.control_e:
            assert len(stages) == 2, 'Controller design is not completely'
            self.ref_e_idx = False if 'i_e' not in ref_states else np.where(ref_states == 'i_e')[0][0]
            self.ref_e = 0.1 if 'ref_e' not in controller_kwargs.keys() else controller_kwargs['ref_e']
            self.controller_e = _controllers[stages[1][0]['controller_type']][1].make(environment, stages[1][0],
                                                                                      control_e=True,
                                                                                      **controller_kwargs)
            self.controller = _controllers[stages[0][0]['controller_type']][1].make(environment, stages[0][0],
                                                                                    **controller_kwargs)
        else:
            assert len(ref_states) <= 1, 'Too many referenced states'
            self.controller = _controllers[stages[0]['controller_type']][1].make(environment, stages[0],
                                                                                 **controller_kwargs)

    def control(self, state, reference):
        if self.control_e:
            ref_e = self.ref_e if not self.ref_e_idx else reference[self.ref_e_idx]
            return [self.controller.control(state[self.ref_state_idx], reference[self.ref_idx]),
                    self.controller_e.control(state[self.i_idx], ref_e)]
        else:
            return self.controller.control(state[self.ref_state_idx], reference[self.ref_idx])

    def plot(self):
        return dict(ref_state=[], ref_value=[])

    def reset(self):
        self.controller.reset()
        if self.control_e:
            self.control_e.reset()


class Cascaded_Controller(Controller):
    def __init__(self, environment, stages, ref_states, color='g', **controller_kwargs):

        self.action_space = environment.action_space
        self.state_space = environment.physical_system.state_space

        self.i_e_idx = environment.physical_system.CURRENTS_IDX[-1]
        self.i_a_idx = environment.physical_system.CURRENTS_IDX[0]
        self.u_idx = environment.physical_system.VOLTAGES_IDX[-1]
        self.omega_idx = environment.state_names.index('omega')
        self.ref_idx = np.where(ref_states != 'i_e')[0][0]
        self.ref_state_idx = [self.i_a_idx, environment.state_names.index(ref_states[self.ref_idx])]

        self.limit = environment.physical_system.limits[environment.state_filter]
        self.control_e = type(environment.physical_system.electrical_motor) == DcExternallyExcitedMotor
        mp = environment.physical_system.electrical_motor.motor_parameter
        self.psi_e = None if 'psi_e' not in mp.keys() else mp['psi_e']
        self.l_e = None if 'l_e_prime' not in mp.keys() else mp['l_e_prime']

        if self.control_e:
            assert len(stages) == 2, 'Controller design is not completely'
            self.ref_e_idx = False if 'i_e' not in ref_states else np.where(ref_states == 'i_e')[0][0]
            self.ref_e = 0.1 if 'ref_e' not in controller_kwargs.keys() else controller_kwargs['ref_e']
            self.controller_e = _controllers[stages[1][0]['controller_type']][1].make(environment, stages[1][0],
                                                                                      control_e=True,
                                                                                      **controller_kwargs)
            stages = stages[0]
        else:
            assert len(ref_states) <= 1, 'Too many referenced states'

        self.stage_type = [_controllers[stage['controller_type']][1] == ContinuousController for stage in stages]
        self.controller_stages = [
            _controllers[stage['controller_type']][1].make(environment, stage, cascaded=stages.index(stage) != 0) for
            stage in stages]

        assert type(self.action_space) is Box or not self.stage_type[0], 'No suitable inner controller'
        assert type(self.action_space) in [Discrete, MultiDiscrete] or self.stage_type[
            0], 'No suitable inner controller'

        self.ref = np.zeros(len(self.controller_stages))
        self.color = color

    def control(self, state, reference):
        self.ref[-1] = reference[self.ref_idx]
        for i in range(len(self.controller_stages) - 1, 0, -1):
            self.ref[i - 1] = self.controller_stages[i].control(state[self.ref_state_idx[i]], self.ref[i])
            if (0.85 * self.state_space.low[self.ref_state_idx[i - 1]] <= self.ref[i - 1] <= 0.85 *
                self.state_space.high[
                    self.ref_state_idx[i - 1]]) and self.stage_type[i]:
                self.controller_stages[i].integrate(state[self.ref_state_idx[i]], reference[0])
            elif self.stage_type[i]:
                self.ref[i - 1] = np.clip(self.ref[i - 1], 0.85 * self.state_space.low[self.ref_state_idx[i - 1]],
                                          0.85 * self.state_space.high[self.ref_state_idx[i - 1]])

        action = self.controller_stages[0].control(state[self.ref_state_idx[0]], self.ref[0])
        if self.stage_type[0]:
            action += self.feedforward(state)

            if self.action_space.low[0] <= action <= self.action_space.high[0]:
                self.controller_stages[0].integrate(state[self.ref_state_idx[0]], self.ref[0])
                action = [action]
            else:
                action = np.clip([action], self.action_space.low[0], self.action_space.high[0])

        if self.control_e:
            ref_e = self.ref_e if not self.ref_e_idx else reference[self.ref_e_idx]
            action_u_e = self.controller_e.control(state[self.i_e_idx], ref_e)
            if self.stage_type[0]:
                action = np.append(action, action_u_e)
                if self.action_space.low[1] <= action[1] <= self.action_space.high[1]:
                    self.controller_e.integrate(state[self.i_e_idx], ref_e)
                action = np.clip(action, self.action_space.low, self.action_space.high)
            else:
                action = np.array([action, action_u_e], dtype='object')

        return action

    def feedforward(self, state):
        psi_e = max(self.psi_e or self.l_e * state[self.i_e_idx] * self.limit[self.i_e_idx], 1e-6)
        return (state[self.omega_idx] * self.limit[self.omega_idx] * psi_e) / self.limit[self.u_idx]

    def plot(self):
        return dict(ref_state=self.ref_state_idx[:-1], ref_value=self.ref[:-1], color=self.color)

    def reset(self):
        for controller in self.controller_stages:
            controller.reset()
        if self.control_e:
            self.controller_e.reset()


class FOC_Controller(Controller):
    def __init__(self, environment, stages, ref_states, **controller_kwargs):
        assert type(environment.physical_system) is SynchronousMotorSystem, 'No suitable Environment for FOC Controller'

        t32 = environment.physical_system.electrical_motor.t_32
        q = environment.physical_system.electrical_motor.q
        self.backward_transformation = (lambda quantities, eps: t32(q(quantities[::-1], eps)))

        self.tau = environment.physical_system.tau

        self.ref_d_idx = np.where(ref_states == 'i_sd')[0][0]
        self.ref_q_idx = np.where(ref_states == 'i_sq')[0][0]

        self.d_idx = environment.state_names.index(ref_states[self.ref_d_idx])
        self.q_idx = environment.state_names.index(ref_states[self.ref_q_idx])

        self.action_space = environment.action_space
        self.state_space = environment.physical_system.state_space

        self.i_sd_idx = environment.state_names.index('i_sd')
        self.i_sq_idx = environment.state_names.index('i_sq')
        self.u_sd_idx = environment.state_names.index('u_sd')
        self.u_sq_idx = environment.state_names.index('u_sq')
        self.u_a_idx = environment.state_names.index('u_a')
        self.u_b_idx = environment.state_names.index('u_b')
        self.u_c_idx = environment.state_names.index('u_c')
        self.omega_idx = environment.state_names.index('omega')
        self.eps_idx = environment.state_names.index('epsilon')

        self.limit = environment.physical_system.limits
        self.mp = environment.physical_system.electrical_motor.motor_parameter
        self.psi_p = 0 if 'psi_p' not in self.mp.keys() else self.mp['psi_p']
        self.dead_time = 1.5 if environment.physical_system.converter._dead_time else 0.5
        self.control_type = type(self.action_space) == Box

        if self.control_type:
            assert len(stages) == 2, 'Number of stages not correct'
            self.decoupling = True if 'decoupling' not in controller_kwargs else controller_kwargs['decoupling']
            [self.u_sq_0, self.u_sd_0] = [0, 0]

            self.d_controller = _controllers[stages[0][0]['controller_type']][1].make(
                environment, stages[0][0], **controller_kwargs)
            self.q_controller = _controllers[stages[1][0]['controller_type']][1].make(
                environment, stages[1][0], **controller_kwargs)

        else:
            assert len(stages) == 3, 'Number of stages not correct'
            self.abc_controller = [_controllers[stages[0][0]['controller_type']][1].make(
                environment, stages[i][0], **controller_kwargs) for i in range(3)]
            self.i_abc_idx = [environment.state_names.index(state) for state in ['i_a', 'i_b', 'i_c']]

    def control(self, state, reference):
        epsilon_d = state[self.eps_idx] * self.limit[self.eps_idx] + self.dead_time * self.tau * \
                    state[self.omega_idx] * self.limit[self.omega_idx] * self.mp['p']
        if self.control_type:
            if self.decoupling:
                self.u_sd_0 = -state[self.omega_idx] * self.mp['p'] * self.mp['l_q'] * state[self.i_sq_idx] * self.limit[
                    self.i_sq_idx] / self.limit[self.u_sd_idx] * self.limit[self.omega_idx]
                self.u_sq_0 = state[self.omega_idx] * self.mp['p'] * (
                        state[self.i_sd_idx] * self.mp['l_d'] * self.limit[self.u_sd_idx] + self.psi_p) / self.limit[
                             self.u_sq_idx] * self.limit[self.omega_idx]

            u_sd = self.d_controller.control(state[self.d_idx], reference[self.ref_d_idx]) + self.u_sd_0
            u_sq = self.q_controller.control(state[self.q_idx], reference[self.ref_q_idx]) + self.u_sq_0

            action_temp = self.backward_transformation((u_sq, u_sd), epsilon_d)
            action_temp = action_temp - 0.5 * (max(action_temp) + min(action_temp))

            action = np.clip(action_temp, self.action_space.low[0], self.action_space.high[0])
            if action.all() == action_temp.all():
                self.d_controller.integrate(state[self.d_idx], reference[self.ref_d_idx])
                self.q_controller.integrate(state[self.q_idx], reference[self.ref_q_idx])

        else:
            ref_abc = self.backward_transformation((reference[self.ref_q_idx], reference[self.ref_d_idx]), epsilon_d)
            action = 0
            for i in range(3):
                action += (2 ** (2 - i)) * self.abc_controller[i].control(state[self.i_abc_idx[i]], ref_abc[i])

        return action

    def plot(self):
        return dict(ref_state=[], ref_value=[])

    def reset(self):
        None


class Cascaded_FOC_Controller(Controller):
    def __init__(self, environment, stages, ref_states, color='g', **controller_kwargs):
        t32 = environment.physical_system.electrical_motor.t_32
        q = environment.physical_system.electrical_motor.q
        self.backward_transformation = (lambda quantities, eps: t32(q(quantities[::-1], eps)))

        self.tau = environment.physical_system.tau

        self.action_space = environment.action_space
        self.state_space = environment.physical_system.state_space

        self.i_sd_idx = environment.state_names.index('i_sd')
        self.i_sq_idx = environment.state_names.index('i_sq')
        self.u_sd_idx = environment.state_names.index('u_sd')
        self.u_sq_idx = environment.state_names.index('u_sq')
        self.u_a_idx = environment.state_names.index('u_a')
        self.u_b_idx = environment.state_names.index('u_b')
        self.u_c_idx = environment.state_names.index('u_c')
        self.omega_idx = environment.state_names.index('omega')
        self.eps_idx = environment.state_names.index('epsilon')

        self.ref_d_idx = np.where(ref_states == 'i_sd')[0][0]
        self.ref_idx = np.where(ref_states != 'i_sd')[0][0]
        self.ref_state_idx = [self.i_sq_idx, environment.state_names.index(ref_states[self.ref_idx])]
        self.omega_control = 'omega' in ref_states and type(
            environment) == ContPermanentMagnetSynchronousMotorEnvironment
        self.controller_type = type(self.action_space) == Box

        self.limit = environment.physical_system.limits
        self.mp = environment.physical_system.electrical_motor.motor_parameter
        self.psi_p = 0 if 'psi_p' not in self.mp.keys() else self.mp['psi_p']
        self.dead_time = 1.5 if environment.physical_system.converter._dead_time else 0.5
        self.decoupling = True if 'decoupling' not in controller_kwargs else controller_kwargs['decoupling']

        if self.controller_type:
            assert len(stages) == 2, 'Number of stages not correct'
            self.d_controller = _controllers[stages[0][0]['controller_type']][1].make(
                environment, stages[0][0], **controller_kwargs)
            self.q_controller = _controllers[stages[1][0]['controller_type']][1].make(
                environment, stages[1][0], **controller_kwargs)
            self.overlayed_controller = [_controllers[stages[1][i]['controller_type']][1].make(
                environment, stages[1][i], cascaded=True, **controller_kwargs) for i in range(1, len(stages[1]))]
            self.overlayed_type = [_controllers[stages[1][i]['controller_type']][1] == ContinuousController for i in range(1, len(stages[1]))]
            self.control_type = type(environment.action_space) == Box
            [self.u_sq_0, self.u_sd_0] = [0, 0]

        else:
            assert len(stages) == 4, 'Number of stages not correct'
            self.overlayed_controller = [_controllers[stages[3][i]['controller_type']][1].make(
                environment, stages[3][i], cascaded=True, **controller_kwargs) for i in range(len(stages[3]))]
            self.overlayed_type = [_controllers[stages[3][i]['controller_type']][1] == ContinuousController for i in
                                   range(len(stages[3]))]
            self.abc_controller = [_controllers[stages[0][0]['controller_type']][1].make(
                environment, stages[i][0], **controller_kwargs) for i in range(3)]
            self.i_abc_idx = [environment.state_names.index(state) for state in ['i_a', 'i_b', 'i_c']]

        self.ref = np.zeros(len(self.overlayed_controller) + 1)
        self.color = color

    def control(self, state, reference):
        self.ref[-1] = reference[self.ref_idx]
        epsilon_d = state[self.eps_idx] * self.limit[self.eps_idx] + self.dead_time * self.tau * state[self.omega_idx] * \
                    self.limit[self.omega_idx] * self.mp['p']

        for i in range(len(self.overlayed_controller) - 1, -1, -1):
            self.ref[i] = self.overlayed_controller[i].control(state[self.ref_state_idx[i + 1]], self.ref[i + 1])
            if (0.85 * self.state_space.low[self.ref_state_idx[i]] <= self.ref[i] <= 0.85 *
                    self.state_space.high[self.ref_state_idx[i]]) and self.overlayed_type[i]:
                self.overlayed_controller[i].integrate(state[self.ref_state_idx[i + 1]], self.ref[i + 1])
            else:
                self.ref[i] = np.clip(self.ref[i], 0.85 * self.state_space.low[self.ref_state_idx[i]],
                                      0.85 * self.state_space.high[self.ref_state_idx[i]])
        if self.omega_control:
            self.ref[0] = 2 / (3 * self.mp['p'] * self.mp['psi_p']) * self.ref[0]
            self.ref[0] = np.clip(self.ref[0], 0.85 * self.state_space.low[self.ref_state_idx[0]],
                                  0.85 * self.state_space.high[self.ref_state_idx[0]])

        if self.controller_type:
            if self.decoupling:
                self.u_sd_0 = -state[self.omega_idx] * self.mp['p'] * self.mp['l_q'] * state[self.i_sq_idx] * self.limit[
                    self.i_sq_idx] / self.limit[self.u_sd_idx] * self.limit[self.omega_idx]
                self.u_sq_0 = state[self.omega_idx] * self.mp['p'] * (
                        state[self.i_sd_idx] * self.mp['l_d'] * self.limit[self.u_sd_idx] + self.psi_p) / self.limit[
                         self.u_sq_idx] * self.limit[self.omega_idx]

            u_sd = self.d_controller.control(state[self.i_sd_idx], reference[self.ref_d_idx]) + self.u_sd_0
            u_sq = self.q_controller.control(state[self.i_sq_idx], self.ref[0]) + self.u_sq_0

            action_temp = self.backward_transformation((u_sq, u_sd), epsilon_d)
            action_temp = action_temp - 0.5 * (max(action_temp) + min(action_temp))

            action = np.clip(action_temp, self.action_space.low[0], self.action_space.high[0])
            if action.all() == action_temp.all():
                self.d_controller.integrate(state[self.i_sd_idx], reference[self.ref_d_idx])
                self.q_controller.integrate(state[self.i_sq_idx], self.ref[0])

        else:
            ref_abc = self.backward_transformation((self.ref[0], reference[self.ref_d_idx]), epsilon_d)
            action = 0
            for i in range(3):
                action += (2 ** (2 - i)) * self.abc_controller[i].control(state[self.i_abc_idx[i]], ref_abc[i])

        return action

    def plot(self):
        return dict(ref_state=self.ref_state_idx[:-1], ref_value=self.ref[:-1], color=self.color)

    def reset(self):
        self.overlayed_controller.reset()
        if self.controller_type:
            self.d_controller.reset()
            for q_controller in self.q_controller:
                q_controller.reset()
        else:
            for abc_controller in self.abc_controller:
                abc_controller.reset()



class ContinuousController:
    @classmethod
    def make(cls, environment, stage, **controller_kwargs):
        controller = _controllers[stage['controller_type']][2](environment, param_dict=stage, **controller_kwargs)
        return controller

    def control(self, state, reference):
        pass

    def reset(self):
        pass


class P_Controller(ContinuousController):
    def __init__(self, p_gain=5):
        self.p_gain = p_gain


class I_Controller(ContinuousController):
    def __init__(self, i_gain=10):
        self.i_gain = i_gain
        self.integrated = 0

    def integrate(self, state, reference):
        self.integrated += (reference - state) * self.tau


class D_Controller(ContinuousController):
    def __init__(self, d_gain=0.05):
        self.d_gain = d_gain
        self.e_old = 0


class PI_Controller(P_Controller, I_Controller):
    def __init__(self, environment, p_gain=5, i_gain=5, param_dict={}, **controller_kwargs):
        self.tau = environment.physical_system.tau

        p_gain = param_dict['p_gain'] if 'p_gain' in param_dict.keys() else p_gain
        i_gain = param_dict['i_gain'] if 'i_gain' in param_dict.keys() else i_gain
        P_Controller.__init__(self, p_gain)
        I_Controller.__init__(self, i_gain)

    def control(self, state, reference):
        return self.p_gain * (reference - state) + self.i_gain * (self.integrated + (reference - state) * self.tau)

    def reset(self):
        self.integrated = 0


class PID_Controller(PI_Controller, D_Controller):
    def __init__(self, environment, p_gain=5, i_gain=5, d_gain=0.005, param_dict={}, **controller_kwargs):
        p_gain = param_dict['p_gain'] if 'p_gain' in param_dict.keys() else p_gain
        i_gain = param_dict['i_gain'] if 'i_gain' in param_dict.keys() else i_gain
        d_gain = param_dict['d_gain'] if 'd_gain' in param_dict.keys() else d_gain

        PI_Controller.__init__(self, environment, p_gain, i_gain)
        D_Controller.__init__(self, d_gain)

    def control(self, state, reference):
        action = PI_Controller.control(self, state, reference) + self.d_gain * (
                reference - state - self.e_old) / self.tau
        self.e_old = reference - state
        return action

    def reset(self):
        PI_Controller.reset(self)
        self.e_old = 0


class DiscreteController:
    @classmethod
    def make(cls, environment, stage, **controller_kwargs):
        if type(environment.action_space) == Discrete:
            action_space_n = environment.action_space.n
        elif type(environment.action_space) == MultiDiscrete:
            action_space_n = environment.action_space.nvec[0]
        else:
            action_space_n = 3

        controller = _controllers[stage['controller_type']][2](environment, action_space=action_space_n,
                                                               param_dict=stage, **controller_kwargs)
        return controller

    def control(self, state, reference):
        pass

    def reset(self):
        pass


class OnOff_Controller(DiscreteController):
    def __init__(self, environment, action_space, hysteresis=0.02, param_dict={}, cascaded=False, control_e=False,
                 **controller_kwargs):
        self.hysteresis = hysteresis if 'hysteresis' not in param_dict.keys() else param_dict['hysteresis']
        self.switch_on_level = 1

        self.switch_off_level = 2 if action_space in [3, 4] and not control_e else 0
        if cascaded:
            self.switch_off_level = int(environment.physical_system.state_space.low[0])

        self.action = self.switch_on_level

    def control(self, state, reference):
        if reference - state > self.hysteresis:
            self.action = self.switch_on_level

        elif reference - state < self.hysteresis:
            self.action = self.switch_off_level

        return self.action

    def reset(self):
        self.action = self.switch_on_level


class ThreePoint_Controller(DiscreteController):
    def __init__(self, environment, action_space, switch_to_positive_level=0.02, switch_to_negative_level=0.02,
                 switch_to_neutral_from_positive=0.01, switch_to_neutral_from_negative=0.01, param_dict={},
                 cascaded=False, control_e=False, **controller_kwargs):

        self.pos = switch_to_positive_level if 'switch_to_positive_level' not in param_dict.keys() else param_dict[
            'switch_to_positive_level']
        self.neg = switch_to_negative_level if 'switch_to_negative_level' not in param_dict.keys() else param_dict[
            'switch_to_negative_level']
        self.neutral_from_pos = switch_to_neutral_from_positive if 'switch_to_neutral_from_positive' not in param_dict.keys() else \
            param_dict['switch_to_neutral_from_positive']
        self.neutral_from_neg = switch_to_neutral_from_negative if 'switch_to_neutral_from_negative' not in param_dict.keys() else \
            param_dict['switch_to_neutral_from_negative']

        self.negative = 2 if action_space in [3, 4, 8] and not control_e else 0
        if cascaded:
            self.negative = int(environment.physical_system.state_space.low[0])
        self.positive = 1
        self.neutral = 0

        self.action = self.neutral
        self.recent_action = self.neutral

    def control(self, state, reference):
        if reference - state > self.pos or ((self.neutral_from_pos < reference - state) and self.recent_action == 1):
            self.action = self.positive
            self.recent_action = 1
        elif reference - state < -self.neg or (
                (-self.neutral_from_neg > reference - state) and self.recent_action == 2):
            self.action = self.negative
            self.recent_action = 2
        else:
            self.action = self.neutral
            self.recent_action = 0

        return self.action

    def reset(self):
        self.action = self.neutral
        self.recent_action = self.neutral


_controllers = {
    'pi_controller': [ContinuousActionController, ContinuousController, PI_Controller],
    'pid_controller': [ContinuousActionController, ContinuousController, PID_Controller],
    'on_off': [DiscreteActionController, DiscreteController, OnOff_Controller],
    'three_point': [DiscreteActionController, DiscreteController, ThreePoint_Controller],
    'cascaded_controller': [Cascaded_Controller],
    'foc_controller': [FOC_Controller],
    'cascaded_foc_controller': [Cascaded_FOC_Controller],
    #    'foc_rotor_flux_observer': FOC_Rotor_Flux_Observer
}<|MERGE_RESOLUTION|>--- conflicted
+++ resolved
@@ -1,15 +1,10 @@
 from gym.spaces import Discrete, Box, MultiDiscrete
-from gym_electric_motor.physical_systems import SynchronousMotorSystem, DcMotorSystem, DcSeriesMotor, \
-    DcExternallyExcitedMotor
+from gym_electric_motor.physical_systems import SynchronousMotorSystem, DcMotorSystem, DcSeriesMotor, DcExternallyExcitedMotor
 from gym_electric_motor.reference_generators import MultipleReferenceGenerator, SwitchedReferenceGenerator
-<<<<<<< HEAD
 from gym_electric_motor.envs.gym_dcm.dc_extex_motor_env import ContCurrentControlDcExternallyExcitedMotorEnv, \
     ContSpeedControlDcExternallyExcitedMotorEnv, ContTorqueControlDcExternallyExcitedMotorEnv, \
     FiniteCurrentControlDcExternallyExcitedMotorEnv, FiniteSpeedControlDcExternallyExcitedMotorEnv, \
     FiniteTorqueControlDcExternallyExcitedMotorEnv
-=======
-from gym_electric_motor.envs import ContDcExternallyExcitedMotorEnvironment, DiscDcExternallyExcitedMotorEnvironment, ContPermanentMagnetSynchronousMotorEnvironment
->>>>>>> fbf348d1
 import numpy as np
 
 
@@ -18,17 +13,17 @@
     @classmethod
     def make(cls, environment, stages=None, **controller_kwargs):
 
-        controller_kwargs = cls.reference_states(environment, **controller_kwargs)
-
-        if stages is not None:
-            controller_type, stages = cls.find_controller_type(environment, stages)
+        controller_kwargs = cls.reference_states(cls, environment, **controller_kwargs)
+
+        if stages != None:
+            controller_type, stages = cls.find_controller_type(cls, environment, stages)
             assert controller_type in _controllers.keys(), f'Controller {controller_type} unknown'
-            stages = cls.automated_gain(environment, stages, controller_type, **controller_kwargs)
+            stages = cls.automated_gain(cls, environment, stages, controller_type, **controller_kwargs)
             controller = _controllers[controller_type][0](environment, stages, **controller_kwargs)
 
         else:
-            controller_type, stages = cls.automated_controller_design(environment, **controller_kwargs)
-            stages = cls.automated_gain(environment, stages, controller_type, **controller_kwargs)
+            controller_type, stages = cls.automated_controller_design(cls, environment, **controller_kwargs)
+            stages = cls.automated_gain(cls, environment, stages, controller_type, **controller_kwargs)
 
             controller = _controllers[controller_type][0](environment, stages, **controller_kwargs)
 
@@ -43,17 +38,12 @@
     def reset(self):
         pass
 
-    @staticmethod
-    def reference_states(environment, **controller_kwargs):
+    def reference_states(self, environment, **controller_kwargs):
         ref_states = []
         if type(environment.reference_generator) == MultipleReferenceGenerator:
-
             for rg in environment.reference_generator._sub_generators:
-                if type(rg) == SwitchedReferenceGenerator:
-                    ref_states.append(rg._sub_generators[0]._reference_state)
-                else:
-                    ref_states.append(rg._reference_state)
-
+
+                ref_states.append(rg._sub_generators[0]._reference_state)
         elif type(environment.reference_generator) == SwitchedReferenceGenerator:
             ref_states.append(environment.reference_generator._sub_generators[0]._reference_state)
         else:
@@ -61,9 +51,9 @@
         controller_kwargs['ref_states'] = np.array(ref_states)
         return controller_kwargs
 
-    @staticmethod
-    def find_controller_type(environment, stages):
+    def find_controller_type(self, environment, stages):
         _stages = stages
+        print(stages)
         if type(environment.physical_system) == DcMotorSystem:
             if type(stages) == list:
                 if len(stages) > 1:
@@ -72,7 +62,7 @@
                     if len(stages) > 1:
                         controller_type = 'cascaded_controller'
                     else:
-                        controller_type = stages[0]['controller_type']
+                        controller_type = stages['controller_type']
                 else:
                     controller_type = stages[0]['controller_type']
             else:
@@ -83,18 +73,11 @@
                     controller_type = stages
                     _stages = [{'controller_type': stages}]
         elif type(environment.physical_system) == SynchronousMotorSystem:
-            if len(stages) == 2:
-                if len(stages[1]) == 1:
-                    controller_type = 'foc_controller'
-                else:
-                    controller_type = 'cascaded_foc_controller'
-            else:
-                controller_type = 'cascaded_foc_controller'
+            controller_type = 'foc_controller'
 
         return controller_type, _stages
 
-    @staticmethod
-    def automated_controller_design(environment, **controller_kwargs):
+    def automated_controller_design(self, environment, **controller_kwargs):
         action_space = type(environment.action_space)
         ref_states = controller_kwargs['ref_states']
         stages = []
@@ -125,47 +108,24 @@
                 else:
                     stages = [stages, [{'controller_type': 'three_point'}]]
 
+
         elif type(environment.physical_system) == SynchronousMotorSystem:
-            if 'i_sq' in ref_states:
-                controller_type = 'foc_controller'
-                if type(environment.action_space) == Discrete:
-                    stages = [[{'controller_type': 'on_off'}], [{'controller_type': 'on_off'}],
-                              [{'controller_type': 'on_off'}]]
-                else:
-                    stages = [[{'controller_type': 'pi_controller'}], [{'controller_type': 'pi_controller'}]]
-            elif 'omega' in ref_states or 'torque' in ref_states:
-                controller_type = 'cascaded_foc_controller'
-                if type(environment.action_space) == Discrete:
-                    stages = [[{'controller_type': 'on_off'}], [{'controller_type': 'on_off'}],
-                              [{'controller_type': 'on_off'}], [{'controller_type': 'pi_controller'}]]
-                else:
-                    stages = [[{'controller_type': 'pi_controller'}],
-                              [{'controller_type': 'pi_controller'}, {'controller_type': 'pi_controller'}]]
-
-        else:
             controller_type = 'foc_controller'
+            stages = [[{'controller_type': 'pi_controller'}], [{'controller_type': 'pi_controller'}]]
+
 
         return controller_type, stages
 
-    @staticmethod
-    def automated_gain(environment, stages, controller_type, **controller_kwargs):
-
+    def automated_gain(self, environment, stages, controller_type, **controller_kwargs):
         ref_states = controller_kwargs['ref_states']
         mp = environment.physical_system.electrical_motor.motor_parameter
 
         limits = environment.physical_system.limits
         omega_lim = limits[environment.state_names.index('omega')]
-        if type(environment.physical_system) == DcMotorSystem:
-            i_a_lim = limits[environment.physical_system.CURRENTS_IDX[0]]
-            i_e_lim = limits[environment.physical_system.CURRENTS_IDX[-1]]
-            u_a_lim = limits[environment.physical_system.VOLTAGES_IDX[0]]
-            u_e_lim = limits[environment.physical_system.VOLTAGES_IDX[-1]]
-
-        elif type(environment.physical_system) == SynchronousMotorSystem:
-            i_sd_lim = limits[environment.state_names.index('i_sd')]
-            i_sq_lim = limits[environment.state_names.index('i_sq')]
-            u_sd_lim = limits[environment.state_names.index('u_sd')]
-            u_sq_lim = limits[environment.state_names.index('u_sq')]
+        i_a_lim = limits[environment.physical_system.CURRENTS_IDX[0]]
+        i_e_lim = limits[environment.physical_system.CURRENTS_IDX[-1]]
+        u_a_lim = limits[environment.physical_system.VOLTAGES_IDX[0]]
+        u_e_lim = limits[environment.physical_system.VOLTAGES_IDX[-1]]
 
         a = 4 if 'a' not in controller_kwargs.keys() else controller_kwargs['a']
 
@@ -177,17 +137,8 @@
             mp['l'] = mp['l_a']
 
         if 'automated_gain' not in controller_kwargs.keys() or automated_gain:
-            cont_extex_envs = [
-                ContTorqueControlDcExternallyExcitedMotorEnv,
-                ContCurrentControlDcExternallyExcitedMotorEnv,
-                ContSpeedControlDcExternallyExcitedMotorEnv
-            ]
-            finite_extex_envs = [
-                FiniteSpeedControlDcExternallyExcitedMotorEnv,
-                FiniteCurrentControlDcExternallyExcitedMotorEnv,
-                FiniteTorqueControlDcExternallyExcitedMotorEnv
-            ]
-            if type(environment) in cont_extex_envs:
+
+            if type(environment) == ContDcExternallyExcitedMotorEnvironment:
                 stages_a = stages[0]
                 stages_e = stages[1]
 
@@ -200,7 +151,7 @@
                 if stages_e[0]['controller_type'] == PID_Controller:
                     d_gain = p_gain * environment.physical_system.tau
                     stages_e[0]['d_gain'] = d_gain if 'd_gain' not in stages_e[0].keys() else stages_e[0]['d_gain']
-            elif type(environment) in finite_extex_envs:
+            elif type(environment) == DiscDcExternallyExcitedMotorEnvironment:
                 stages_a = stages[0]
                 stages_e = stages[1]
             else:
@@ -213,6 +164,7 @@
                     i_gain = p_gain / (environment.physical_system.tau * a ** 2)
 
                     stages_a[0]['p_gain'] = p_gain if 'p_gain' not in stages_a[0].keys() else stages_a[0]['p_gain']
+
                     stages_a[0]['i_gain'] = i_gain if 'i_gain' not in stages_a[0].keys() else stages_a[0]['i_gain']
 
                     if _controllers[controller_type][2] == PID_Controller:
@@ -225,6 +177,7 @@
                     i_gain = p_gain / (a * mp['l'])
 
                     stages_a[0]['p_gain'] = p_gain if 'p_gain' not in stages_a[0].keys() else stages_a[0]['p_gain']
+
                     stages_a[0]['i_gain'] = i_gain if 'i_gain' not in stages_a[0].keys() else stages_a[0]['i_gain']
 
                     if _controllers[controller_type][2] == PID_Controller:
@@ -248,100 +201,23 @@
 
                         elif i == 1:
                             p_gain = environment.physical_system.mechanical_load.j_total / (
-                                    a * (mp['l'] / mp['r_a'])) / i_a_lim * omega_lim
+                                        a * (mp['l'] / mp['r_a'])) / i_a_lim * omega_lim
                             i_gain = p_gain / (a ** 2 * (mp['l'] / mp['r_a']))
 
                             if _controllers[stages_a[i]['controller_type']][2] == PID_Controller:
                                 d_gain = p_gain * environment.physical_system.tau
                                 stages_a[i]['d_gain'] = d_gain if 'd_gain' not in stages_a[i].keys() else stages_a[i][
                                     'd_gain']
-
                         stages_a[i]['p_gain'] = p_gain if 'p_gain' not in stages_a[i].keys() else stages_a[i]['p_gain']
                         stages_a[i]['i_gain'] = i_gain if 'i_gain' not in stages_a[i].keys() else stages_a[i]['i_gain']
-                if not stages_e:
+                if stages_e == False:
                     stages = stages_a
                 else:
                     stages = [stages_a, stages_e]
 
             elif _controllers[controller_type][0] == FOC_Controller:
-                stage_d = stages[0][0]
-                stage_q = stages[1][0]
-                if 'i_sq' in ref_states and _controllers[stage_q['controller_type']][1] == ContinuousController:
-                    p_gain_d = mp['l_d'] / (1.5 * environment.physical_system.tau * a) / u_sd_lim * i_sd_lim
-                    i_gain_d = p_gain_d / (1.5 * environment.physical_system.tau * a ** 2)
-
-                    p_gain_q = mp['l_q'] / (1.5 * environment.physical_system.tau * a) / u_sq_lim * i_sq_lim
-                    i_gain_q = p_gain_q / (1.5 * environment.physical_system.tau * a ** 2)
-
-                    stage_d['p_gain'] = p_gain_d if 'p_gain' not in stage_d.keys() else stage_d['p_gain']
-                    stage_d['i_gain'] = i_gain_d if 'i_gain' not in stage_d.keys() else stage_d['i_gain']
-
-                    stage_q['p_gain'] = p_gain_q if 'p_gain' not in stage_q.keys() else stage_q['p_gain']
-                    stage_q['i_gain'] = i_gain_q if 'i_gain' not in stage_q.keys() else stage_q['i_gain']
-
-                    if _controllers[stage_d['controller_type']][2] == PID_Controller:
-                        d_gain_d = p_gain_d * environment.physical_system.tau
-                        stage_d['d_gain'] = d_gain_d if 'd_gain' not in stage_d.keys() else stage_d['d_gain']
-
-                    if _controllers[stage_q['controller_type']][2] == PID_Controller:
-                        d_gain_q = p_gain_q * environment.physical_system.tau
-                        stage_q['d_gain'] = d_gain_q if 'd_gain' not in stage_q.keys() else stage_q['d_gain']
-                    stages = [[stage_d], [stage_q]]
-
-            elif _controllers[controller_type][0] == Cascaded_FOC_Controller:
-                if type(environment.action_space) == Box:
-                    stage_d = stages[0][0]
-                    stage_q = stages[1]
-
-                    p_gain_d = mp['l_d'] / (1.5 * environment.physical_system.tau * a) / u_sd_lim * i_sd_lim
-                    i_gain_d = p_gain_d / (1.5 * environment.physical_system.tau * a ** 2)
-
-                    p_gain_q = mp['l_q'] / (1.5 * environment.physical_system.tau * a) / u_sq_lim * i_sq_lim
-                    i_gain_q = p_gain_q / (1.5 * environment.physical_system.tau * a ** 2)
-
-                    stage_d['p_gain'] = p_gain_d if 'p_gain' not in stage_d.keys() else stage_d['p_gain']
-                    stage_d['i_gain'] = i_gain_d if 'i_gain' not in stage_d.keys() else stage_d['i_gain']
-
-                    stage_q[0]['p_gain'] = p_gain_q if 'p_gain' not in stage_q[0].keys() else stage_q[0]['p_gain']
-                    stage_q[0]['i_gain'] = i_gain_q if 'i_gain' not in stage_q[0].keys() else stage_q[0]['i_gain']
-
-                    if _controllers[stage_d['controller_type']][2] == PID_Controller:
-                        d_gain_d = p_gain_d * environment.physical_system.tau
-                        stage_d['d_gain'] = d_gain_d if 'd_gain' not in stage_d.keys() else stage_d['d_gain']
-
-                    if _controllers[stage_q[0]['controller_type']][2] == PID_Controller:
-                        d_gain_q = p_gain_q * environment.physical_system.tau
-                        stage_q[0]['d_gain'] = d_gain_q if 'd_gain' not in stage_q[0].keys() else stage_q[0]['d_gain']
-
-                    if ('omega' in ref_states or 'torque' in ref_states) and _controllers[stage_q[1]['controller_type']][1] == ContinuousController:
-                        p_gain = environment.physical_system.mechanical_load.j_total / (1.5 * a ** 2 * mp['p'] * np.abs(mp['l_d'] - mp['l_q'])) / i_sq_lim * omega_lim
-                        i_gain = p_gain / (1.5 * environment.physical_system.tau * a)
-
-                        stage_q[1]['p_gain'] = p_gain if 'p_gain' not in stage_q[1].keys() else stage_q[1]['p_gain']
-                        stage_q[1]['i_gain'] = i_gain if 'i_gain' not in stage_q[1].keys() else stage_q[1]['i_gain']
-
-                        if _controllers[stage_q[1]['controller_type']][2] == PID_Controller:
-                            d_gain = p_gain * environment.physical_system.tau
-                            stage_q[1]['d_gain'] = d_gain if 'd_gain' not in stage_q[1].keys() else stage_q[1][
-                                'd_gain']
-
-                    stages = [[stage_d], stage_q]
-
-
-                else:
-                    if ('omega' in ref_states or 'torque' in ref_states) and _controllers[stages[3][0]['controller_type']][1] == ContinuousController:
-                        p_gain = environment.physical_system.mechanical_load.j_total / (
-                                    1.5 * a ** 2 * mp['p'] * np.abs(mp['l_d'] - mp['l_q'])) / i_sq_lim * omega_lim
-                        i_gain = p_gain / (1.5 * environment.physical_system.tau * a)
-
-                        stages[3][0]['p_gain'] = p_gain if 'p_gain' not in stages[3][0].keys() else stages[3][0]['p_gain']
-                        stages[3][0]['i_gain'] = i_gain if 'i_gain' not in stages[3][0].keys() else stages[3][0]['i_gain']
-
-                        if _controllers[stages[3][0]['controller_type']][2] == PID_Controller:
-                            d_gain = p_gain * environment.physical_system.tau
-                            stages[3][0]['d_gain'] = d_gain if 'd_gain' not in stages[3][0].keys() else stages[3][0][
-                                'd_gain']
-
+                print('Berechne FOC Gain')
+        
         return stages
 
 
@@ -366,29 +242,22 @@
             assert len(stages) == 2, 'Controller design is not completely'
             self.ref_e_idx = False if 'i_e' not in ref_states else np.where(ref_states == 'i_e')[0][0]
             self.ref_e = 0.1 if 'ref_e' not in controller_kwargs.keys() else controller_kwargs['ref_e']
-            self.controller_e = _controllers[stages[1][0]['controller_type']][1].make(environment, stages[1][0],
-                                                                                      **controller_kwargs)
-            self.controller = _controllers[stages[0][0]['controller_type']][1].make(environment, stages[0][0],
-                                                                                    **controller_kwargs)
+            self.controller_e = _controllers[stages[1][0]['controller_type']][1].make(environment, stages[1][0], **controller_kwargs)
+            self.controller = _controllers[stages[0][0]['controller_type']][1].make(environment, stages[0][0], **controller_kwargs)
         else:
             assert len(ref_states) <= 1, 'Too many referenced states'
-            self.controller = _controllers[stages[0]['controller_type']][1].make(environment, stages[0],
-                                                                                 **controller_kwargs)
-
-    def control(self, state, reference):
-        self.action[0] = self.controller.control(state[self.ref_state_idx], reference[self.ref_idx]) + self.feedforward(
-            state)
+            self.controller = _controllers[stages[0]['controller_type']][1].make(environment, stages[0], **controller_kwargs)
+
+    def control(self, state, reference):
+        self.action[0] = self.controller.control(state[self.ref_state_idx], reference[self.ref_idx]) + self.feedforward(state)
         if self.action_space.low[0] <= self.action[0] <= self.action_space.high[0]:
             self.controller.integrate(state[self.ref_state_idx], reference[self.ref_idx])
         if self.control_e:
-            ref_e = self.ref_e if not self.ref_e_idx else reference[self.ref_e_idx]
+            ref_e = self.ref_e if self.ref_e_idx == False else reference[self.ref_e_idx]
             self.action[1] = self.controller_e.control(state[self.i_idx], ref_e)
             if self.action_space.low[1] <= self.action[1] <= self.action_space.high[1]:
                 self.controller_e.integrate(state[self.i_idx], ref_e)
         return np.clip(self.action, self.action_space.low, self.action_space.high)
-
-    def plot(self):
-        return dict(ref_state=[], ref_value=[])
 
     def reset(self):
         self.controller.reset()
@@ -413,27 +282,20 @@
             assert len(stages) == 2, 'Controller design is not completely'
             self.ref_e_idx = False if 'i_e' not in ref_states else np.where(ref_states == 'i_e')[0][0]
             self.ref_e = 0.1 if 'ref_e' not in controller_kwargs.keys() else controller_kwargs['ref_e']
-            self.controller_e = _controllers[stages[1][0]['controller_type']][1].make(environment, stages[1][0],
-                                                                                      control_e=True,
-                                                                                      **controller_kwargs)
-            self.controller = _controllers[stages[0][0]['controller_type']][1].make(environment, stages[0][0],
-                                                                                    **controller_kwargs)
+            self.controller_e = _controllers[stages[1][0]['controller_type']][1].make(environment, stages[1][0], control_e=True, **controller_kwargs)
+            self.controller = _controllers[stages[0][0]['controller_type']][1].make(environment, stages[0][0], **controller_kwargs)
         else:
             assert len(ref_states) <= 1, 'Too many referenced states'
-            self.controller = _controllers[stages[0]['controller_type']][1].make(environment, stages[0],
-                                                                                 **controller_kwargs)
-
-    def control(self, state, reference):
-        if self.control_e:
-            ref_e = self.ref_e if not self.ref_e_idx else reference[self.ref_e_idx]
-            return [self.controller.control(state[self.ref_state_idx], reference[self.ref_idx]),
-                    self.controller_e.control(state[self.i_idx], ref_e)]
+            self.controller = _controllers[stages[0]['controller_type']][1].make(environment, stages[0], **controller_kwargs)
+
+
+    def control(self, state, reference):
+        if self.control_e:
+            ref_e = self.ref_e if self.ref_e_idx == False else reference[self.ref_e_idx]
+            return [self.controller.control(state[self.ref_state_idx], reference[self.ref_idx]), self.controller_e.control(state[self.i_idx], ref_e)]
         else:
             return self.controller.control(state[self.ref_state_idx], reference[self.ref_idx])
 
-    def plot(self):
-        return dict(ref_state=[], ref_value=[])
-
     def reset(self):
         self.controller.reset()
         if self.control_e:
@@ -441,7 +303,7 @@
 
 
 class Cascaded_Controller(Controller):
-    def __init__(self, environment, stages, ref_states, color='g', **controller_kwargs):
+    def __init__(self, environment, stages, ref_states, **controller_kwargs):
 
         self.action_space = environment.action_space
         self.state_space = environment.physical_system.state_space
@@ -463,67 +325,55 @@
             assert len(stages) == 2, 'Controller design is not completely'
             self.ref_e_idx = False if 'i_e' not in ref_states else np.where(ref_states == 'i_e')[0][0]
             self.ref_e = 0.1 if 'ref_e' not in controller_kwargs.keys() else controller_kwargs['ref_e']
-            self.controller_e = _controllers[stages[1][0]['controller_type']][1].make(environment, stages[1][0],
-                                                                                      control_e=True,
-                                                                                      **controller_kwargs)
+            self.controller_e = _controllers[stages[1][0]['controller_type']][1].make(environment, stages[1][0], control_e=True, **controller_kwargs)
             stages = stages[0]
         else:
             assert len(ref_states) <= 1, 'Too many referenced states'
 
         self.stage_type = [_controllers[stage['controller_type']][1] == ContinuousController for stage in stages]
-        self.controller_stages = [
-            _controllers[stage['controller_type']][1].make(environment, stage, cascaded=stages.index(stage) != 0) for
-            stage in stages]
+        self.controller_stages = [_controllers[stage['controller_type']][1].make(environment, stage, cascaded=stages.index(stage)!=0) for stage in stages]
 
         assert type(self.action_space) is Box or not self.stage_type[0], 'No suitable inner controller'
-        assert type(self.action_space) in [Discrete, MultiDiscrete] or self.stage_type[
-            0], 'No suitable inner controller'
-
+        assert type(self.action_space) in [Discrete, MultiDiscrete] or self.stage_type[0], 'No suitable inner controller'
         self.ref = np.zeros(len(self.controller_stages))
-        self.color = color
 
     def control(self, state, reference):
         self.ref[-1] = reference[self.ref_idx]
         for i in range(len(self.controller_stages) - 1, 0, -1):
             self.ref[i - 1] = self.controller_stages[i].control(state[self.ref_state_idx[i]], self.ref[i])
-            if (0.85 * self.state_space.low[self.ref_state_idx[i - 1]] <= self.ref[i - 1] <= 0.85 *
-                self.state_space.high[
-                    self.ref_state_idx[i - 1]]) and self.stage_type[i]:
+            if (0.85 * self.state_space.low[self.ref_state_idx[i - 1]] <= self.ref[i - 1] <= 0.85 * self.state_space.high[
+                self.ref_state_idx[i - 1]]) and self.stage_type[i]:
                 self.controller_stages[i].integrate(state[self.ref_state_idx[i]], reference[0])
             elif self.stage_type[i]:
                 self.ref[i - 1] = np.clip(self.ref[i - 1], 0.85 * self.state_space.low[self.ref_state_idx[i - 1]],
-                                          0.85 * self.state_space.high[self.ref_state_idx[i - 1]])
+                                     0.85 * self.state_space.high[self.ref_state_idx[i - 1]])
 
         action = self.controller_stages[0].control(state[self.ref_state_idx[0]], self.ref[0])
         if self.stage_type[0]:
             action += self.feedforward(state)
-
-            if self.action_space.low[0] <= action <= self.action_space.high[0]:
+            if self.action_space.low[0] <= action.all() <= self.action_space.high[0]:
                 self.controller_stages[0].integrate(state[self.ref_state_idx[0]], self.ref[0])
                 action = [action]
             else:
                 action = np.clip([action], self.action_space.low[0], self.action_space.high[0])
 
         if self.control_e:
-            ref_e = self.ref_e if not self.ref_e_idx else reference[self.ref_e_idx]
+            ref_e = self.ref_e if self.ref_e_idx == False else reference[self.ref_e_idx]
             action_u_e = self.controller_e.control(state[self.i_e_idx], ref_e)
             if self.stage_type[0]:
-                action = np.append(action, action_u_e)
+                action.append(action_u_e)
                 if self.action_space.low[1] <= action[1] <= self.action_space.high[1]:
                     self.controller_e.integrate(state[self.i_e_idx], ref_e)
                 action = np.clip(action, self.action_space.low, self.action_space.high)
             else:
                 action = np.array([action, action_u_e], dtype='object')
-
+                
         return action
 
     def feedforward(self, state):
         psi_e = max(self.psi_e or self.l_e * state[self.i_e_idx] * self.limit[self.i_e_idx], 1e-6)
         return (state[self.omega_idx] * self.limit[self.omega_idx] * psi_e) / self.limit[self.u_idx]
 
-    def plot(self):
-        return dict(ref_state=self.ref_state_idx[:-1], ref_value=self.ref[:-1], color=self.color)
-
     def reset(self):
         for controller in self.controller_stages:
             controller.reset()
@@ -540,7 +390,7 @@
         self.backward_transformation = (lambda quantities, eps: t32(q(quantities[::-1], eps)))
 
         self.tau = environment.physical_system.tau
-
+        self.references = np.where(environment.reference_generator.referenced_states == True)[0]
         self.ref_d_idx = np.where(ref_states == 'i_sd')[0][0]
         self.ref_q_idx = np.where(ref_states == 'i_sq')[0][0]
 
@@ -562,185 +412,42 @@
 
         self.limit = environment.physical_system.limits
         self.mp = environment.physical_system.electrical_motor.motor_parameter
-        self.psi_p = 0 if 'psi_p' not in self.mp.keys() else self.mp['psi_p']
-        self.dead_time = 1.5 if environment.physical_system.converter._dead_time else 0.5
-        self.control_type = type(self.action_space) == Box
-
-        if self.control_type:
-            assert len(stages) == 2, 'Number of stages not correct'
-            self.decoupling = True if 'decoupling' not in controller_kwargs else controller_kwargs['decoupling']
-            [self.u_sq_0, self.u_sd_0] = [0, 0]
-
-            self.d_controller = _controllers[stages[0][0]['controller_type']][1].make(
-                environment, stages[0][0], **controller_kwargs)
-            self.q_controller = _controllers[stages[1][0]['controller_type']][1].make(
-                environment, stages[1][0], **controller_kwargs)
-
-        else:
-            assert len(stages) == 3, 'Number of stages not correct'
-            self.abc_controller = [_controllers[stages[0][0]['controller_type']][1].make(
-                environment, stages[i][0], **controller_kwargs) for i in range(3)]
-            self.i_abc_idx = [environment.state_names.index(state) for state in ['i_a', 'i_b', 'i_c']]
-
-    def control(self, state, reference):
-        epsilon_d = state[self.eps_idx] * self.limit[self.eps_idx] + self.dead_time * self.tau * \
-                    state[self.omega_idx] * self.limit[self.omega_idx] * self.mp['p']
-        if self.control_type:
-            if self.decoupling:
-                self.u_sd_0 = -state[self.omega_idx] * self.mp['p'] * self.mp['l_q'] * state[self.i_sq_idx] * self.limit[
-                    self.i_sq_idx] / self.limit[self.u_sd_idx] * self.limit[self.omega_idx]
-                self.u_sq_0 = state[self.omega_idx] * self.mp['p'] * (
-                        state[self.i_sd_idx] * self.mp['l_d'] * self.limit[self.u_sd_idx] + self.psi_p) / self.limit[
-                             self.u_sq_idx] * self.limit[self.omega_idx]
-
-            u_sd = self.d_controller.control(state[self.d_idx], reference[self.ref_d_idx]) + self.u_sd_0
-            u_sq = self.q_controller.control(state[self.q_idx], reference[self.ref_q_idx]) + self.u_sq_0
-
-            action_temp = self.backward_transformation((u_sq, u_sd), epsilon_d)
-            action_temp = action_temp - 0.5 * (max(action_temp) + min(action_temp))
-
-            action = np.clip(action_temp, self.action_space.low[0], self.action_space.high[0])
-            if action.all() == action_temp.all():
-                self.d_controller.integrate(state[self.d_idx], reference[self.ref_d_idx])
-                self.q_controller.integrate(state[self.q_idx], reference[self.ref_q_idx])
-
-        else:
-            ref_abc = self.backward_transformation((reference[self.ref_q_idx], reference[self.ref_d_idx]), epsilon_d)
-            action = 0
-            for i in range(3):
-                action += (2 ** (2 - i)) * self.abc_controller[i].control(state[self.i_abc_idx[i]], ref_abc[i])
+
+        self.d_controller = _controllers[stages[0][0]['controller_type']][1].make(
+            environment, stages[0][0], **controller_kwargs)
+        self.q_controller = _controllers[stages[1][0]['controller_type']][1].make(
+            environment, stages[1][0], **controller_kwargs)
+
+    def control(self, state, reference):
+        u_sd_0 = -state[self.omega_idx] * self.mp['p'] * self.mp['l_q'] * state[self.i_sq_idx] * self.limit[
+            self.i_sq_idx] / self.limit[self.u_sd_idx] * self.limit[self.omega_idx]
+        u_sq_0 = state[self.omega_idx] * self.mp['p'] * (
+                state[self.i_sd_idx] * self.mp['l_d'] * self.limit[self.u_sd_idx] + self.mp['psi_p']) / self.limit[
+                     self.u_sq_idx] * self.limit[self.omega_idx]
+
+        u_sd = self.d_controller.control(state[self.d_idx], reference[self.ref_d_idx]) + u_sd_0
+        u_sq = self.q_controller.control(state[self.q_idx], reference[self.ref_q_idx]) + u_sq_0
+
+        epsilon_d = state[self.eps_idx] * self.limit[self.eps_idx] + 1.5 * self.tau * state[self.omega_idx] * \
+                    self.limit[self.omega_idx] * self.mp['p']
+        action_temp = self.backward_transformation((u_sq, u_sd), epsilon_d)
+        action_temp = action_temp - 0.5 * (max(action_temp) + min(action_temp))
+
+        action = np.clip(action_temp, self.action_space.low[0], self.action_space.high[0])
+        if action.all() == action_temp.all():
+            self.d_controller.integrate(state[self.d_idx], reference[self.ref_d_idx])
+            self.q_controller.integrate(state[self.q_idx], reference[self.ref_q_idx])
 
         return action
 
-    def plot(self):
-        return dict(ref_state=[], ref_value=[])
-
     def reset(self):
         None
-
-
-class Cascaded_FOC_Controller(Controller):
-    def __init__(self, environment, stages, ref_states, color='g', **controller_kwargs):
-        t32 = environment.physical_system.electrical_motor.t_32
-        q = environment.physical_system.electrical_motor.q
-        self.backward_transformation = (lambda quantities, eps: t32(q(quantities[::-1], eps)))
-
-        self.tau = environment.physical_system.tau
-
-        self.action_space = environment.action_space
-        self.state_space = environment.physical_system.state_space
-
-        self.i_sd_idx = environment.state_names.index('i_sd')
-        self.i_sq_idx = environment.state_names.index('i_sq')
-        self.u_sd_idx = environment.state_names.index('u_sd')
-        self.u_sq_idx = environment.state_names.index('u_sq')
-        self.u_a_idx = environment.state_names.index('u_a')
-        self.u_b_idx = environment.state_names.index('u_b')
-        self.u_c_idx = environment.state_names.index('u_c')
-        self.omega_idx = environment.state_names.index('omega')
-        self.eps_idx = environment.state_names.index('epsilon')
-
-        self.ref_d_idx = np.where(ref_states == 'i_sd')[0][0]
-        self.ref_idx = np.where(ref_states != 'i_sd')[0][0]
-        self.ref_state_idx = [self.i_sq_idx, environment.state_names.index(ref_states[self.ref_idx])]
-        self.omega_control = 'omega' in ref_states and type(
-            environment) == ContPermanentMagnetSynchronousMotorEnvironment
-        self.controller_type = type(self.action_space) == Box
-
-        self.limit = environment.physical_system.limits
-        self.mp = environment.physical_system.electrical_motor.motor_parameter
-        self.psi_p = 0 if 'psi_p' not in self.mp.keys() else self.mp['psi_p']
-        self.dead_time = 1.5 if environment.physical_system.converter._dead_time else 0.5
-        self.decoupling = True if 'decoupling' not in controller_kwargs else controller_kwargs['decoupling']
-
-        if self.controller_type:
-            assert len(stages) == 2, 'Number of stages not correct'
-            self.d_controller = _controllers[stages[0][0]['controller_type']][1].make(
-                environment, stages[0][0], **controller_kwargs)
-            self.q_controller = _controllers[stages[1][0]['controller_type']][1].make(
-                environment, stages[1][0], **controller_kwargs)
-            self.overlayed_controller = [_controllers[stages[1][i]['controller_type']][1].make(
-                environment, stages[1][i], cascaded=True, **controller_kwargs) for i in range(1, len(stages[1]))]
-            self.overlayed_type = [_controllers[stages[1][i]['controller_type']][1] == ContinuousController for i in range(1, len(stages[1]))]
-            self.control_type = type(environment.action_space) == Box
-            [self.u_sq_0, self.u_sd_0] = [0, 0]
-
-        else:
-            assert len(stages) == 4, 'Number of stages not correct'
-            self.overlayed_controller = [_controllers[stages[3][i]['controller_type']][1].make(
-                environment, stages[3][i], cascaded=True, **controller_kwargs) for i in range(len(stages[3]))]
-            self.overlayed_type = [_controllers[stages[3][i]['controller_type']][1] == ContinuousController for i in
-                                   range(len(stages[3]))]
-            self.abc_controller = [_controllers[stages[0][0]['controller_type']][1].make(
-                environment, stages[i][0], **controller_kwargs) for i in range(3)]
-            self.i_abc_idx = [environment.state_names.index(state) for state in ['i_a', 'i_b', 'i_c']]
-
-        self.ref = np.zeros(len(self.overlayed_controller) + 1)
-        self.color = color
-
-    def control(self, state, reference):
-        self.ref[-1] = reference[self.ref_idx]
-        epsilon_d = state[self.eps_idx] * self.limit[self.eps_idx] + self.dead_time * self.tau * state[self.omega_idx] * \
-                    self.limit[self.omega_idx] * self.mp['p']
-
-        for i in range(len(self.overlayed_controller) - 1, -1, -1):
-            self.ref[i] = self.overlayed_controller[i].control(state[self.ref_state_idx[i + 1]], self.ref[i + 1])
-            if (0.85 * self.state_space.low[self.ref_state_idx[i]] <= self.ref[i] <= 0.85 *
-                    self.state_space.high[self.ref_state_idx[i]]) and self.overlayed_type[i]:
-                self.overlayed_controller[i].integrate(state[self.ref_state_idx[i + 1]], self.ref[i + 1])
-            else:
-                self.ref[i] = np.clip(self.ref[i], 0.85 * self.state_space.low[self.ref_state_idx[i]],
-                                      0.85 * self.state_space.high[self.ref_state_idx[i]])
-        if self.omega_control:
-            self.ref[0] = 2 / (3 * self.mp['p'] * self.mp['psi_p']) * self.ref[0]
-            self.ref[0] = np.clip(self.ref[0], 0.85 * self.state_space.low[self.ref_state_idx[0]],
-                                  0.85 * self.state_space.high[self.ref_state_idx[0]])
-
-        if self.controller_type:
-            if self.decoupling:
-                self.u_sd_0 = -state[self.omega_idx] * self.mp['p'] * self.mp['l_q'] * state[self.i_sq_idx] * self.limit[
-                    self.i_sq_idx] / self.limit[self.u_sd_idx] * self.limit[self.omega_idx]
-                self.u_sq_0 = state[self.omega_idx] * self.mp['p'] * (
-                        state[self.i_sd_idx] * self.mp['l_d'] * self.limit[self.u_sd_idx] + self.psi_p) / self.limit[
-                         self.u_sq_idx] * self.limit[self.omega_idx]
-
-            u_sd = self.d_controller.control(state[self.i_sd_idx], reference[self.ref_d_idx]) + self.u_sd_0
-            u_sq = self.q_controller.control(state[self.i_sq_idx], self.ref[0]) + self.u_sq_0
-
-            action_temp = self.backward_transformation((u_sq, u_sd), epsilon_d)
-            action_temp = action_temp - 0.5 * (max(action_temp) + min(action_temp))
-
-            action = np.clip(action_temp, self.action_space.low[0], self.action_space.high[0])
-            if action.all() == action_temp.all():
-                self.d_controller.integrate(state[self.i_sd_idx], reference[self.ref_d_idx])
-                self.q_controller.integrate(state[self.i_sq_idx], self.ref[0])
-
-        else:
-            ref_abc = self.backward_transformation((self.ref[0], reference[self.ref_d_idx]), epsilon_d)
-            action = 0
-            for i in range(3):
-                action += (2 ** (2 - i)) * self.abc_controller[i].control(state[self.i_abc_idx[i]], ref_abc[i])
-
-        return action
-
-    def plot(self):
-        return dict(ref_state=self.ref_state_idx[:-1], ref_value=self.ref[:-1], color=self.color)
-
-    def reset(self):
-        self.overlayed_controller.reset()
-        if self.controller_type:
-            self.d_controller.reset()
-            for q_controller in self.q_controller:
-                q_controller.reset()
-        else:
-            for abc_controller in self.abc_controller:
-                abc_controller.reset()
-
 
 
 class ContinuousController:
     @classmethod
     def make(cls, environment, stage, **controller_kwargs):
+
         controller = _controllers[stage['controller_type']][2](environment, param_dict=stage, **controller_kwargs)
         return controller
 
@@ -772,7 +479,7 @@
 
 
 class PI_Controller(P_Controller, I_Controller):
-    def __init__(self, environment, p_gain=5, i_gain=5, param_dict={}, **controller_kwargs):
+    def __init__(self, environment, p_gain=5, i_gain=5, param_dict=dict(), **controller_kwargs):
         self.tau = environment.physical_system.tau
 
         p_gain = param_dict['p_gain'] if 'p_gain' in param_dict.keys() else p_gain
@@ -788,7 +495,7 @@
 
 
 class PID_Controller(PI_Controller, D_Controller):
-    def __init__(self, environment, p_gain=5, i_gain=5, d_gain=0.005, param_dict={}, **controller_kwargs):
+    def __init__(self, environment, p_gain=5, i_gain=5, d_gain=0.005, param_dict=dict(), **controller_kwargs):
         p_gain = param_dict['p_gain'] if 'p_gain' in param_dict.keys() else p_gain
         i_gain = param_dict['i_gain'] if 'i_gain' in param_dict.keys() else i_gain
         d_gain = param_dict['d_gain'] if 'd_gain' in param_dict.keys() else d_gain
@@ -829,7 +536,7 @@
 
 
 class OnOff_Controller(DiscreteController):
-    def __init__(self, environment, action_space, hysteresis=0.02, param_dict={}, cascaded=False, control_e=False,
+    def __init__(self, environment, action_space, hysteresis=0.02, param_dict=dict(), cascaded=False, control_e=False,
                  **controller_kwargs):
         self.hysteresis = hysteresis if 'hysteresis' not in param_dict.keys() else param_dict['hysteresis']
         self.switch_on_level = 1
@@ -855,7 +562,7 @@
 
 class ThreePoint_Controller(DiscreteController):
     def __init__(self, environment, action_space, switch_to_positive_level=0.02, switch_to_negative_level=0.02,
-                 switch_to_neutral_from_positive=0.01, switch_to_neutral_from_negative=0.01, param_dict={},
+                 switch_to_neutral_from_positive=0.01, switch_to_neutral_from_negative=0.01, param_dict=dict(),
                  cascaded=False, control_e=False, **controller_kwargs):
 
         self.pos = switch_to_positive_level if 'switch_to_positive_level' not in param_dict.keys() else param_dict[
@@ -867,7 +574,7 @@
         self.neutral_from_neg = switch_to_neutral_from_negative if 'switch_to_neutral_from_negative' not in param_dict.keys() else \
             param_dict['switch_to_neutral_from_negative']
 
-        self.negative = 2 if action_space in [3, 4, 8] and not control_e else 0
+        self.negative = 2 if action_space in [3, 4] and not control_e else 0
         if cascaded:
             self.negative = int(environment.physical_system.state_space.low[0])
         self.positive = 1
@@ -902,6 +609,6 @@
     'three_point': [DiscreteActionController, DiscreteController, ThreePoint_Controller],
     'cascaded_controller': [Cascaded_Controller],
     'foc_controller': [FOC_Controller],
-    'cascaded_foc_controller': [Cascaded_FOC_Controller],
+    #    'cascaded_foc_controller': CascadedFOC_Controller,
     #    'foc_rotor_flux_observer': FOC_Rotor_Flux_Observer
 }