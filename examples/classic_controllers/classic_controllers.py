from gym.spaces import Discrete, Box, MultiDiscrete
from gym_electric_motor.physical_systems import SynchronousMotorSystem, DcMotorSystem, DcSeriesMotor, \
    DcExternallyExcitedMotor, DoublyFedInductionMotorSystem, SquirrelCageInductionMotorSystem
from gym_electric_motor.reference_generators import MultipleReferenceGenerator, SwitchedReferenceGenerator
from gym_electric_motor.visualization import MotorDashboard
from gym_electric_motor import envs

from controllers.continuous_controller import ContinuousController
from controllers.pi_controller import PIController
from controllers.pid_controller import PIDController

from controllers.discrete_controller import DiscreteController
from controllers.on_off_controller import OnOffController
from controllers.three_point_controller import ThreePointController

from controllers.continuous_action_controller import ContinuousActionController
from controllers.dicrete_action_controller import DiscreteActionController
from controllers.cascaded_controller import CascadedController
from controllers.foc_controller import FieldOrientedController
from controllers.cascaded_foc_controller import CascadedFieldOrientedController
from controllers.induction_motor_foc import InductionMotorFieldOrientedController
from controllers.induction_motor_cascaded_foc import InductionMotorCascadedFieldOrientedController

from externally_referenced_state_plot import ExternallyReferencedStatePlot
from external_plot import ExternalPlot

import numpy as np

class Controller:
    """This is the base class for every controller along with the motor environments."""

    @classmethod
    def make(cls, environment, stages=None, **controller_kwargs):
        """
        This function creates the controller structure and optionally tunes the controller.

        Args:
            environment: gym-electric-motor environment to be controlled
            stages: stages of the controller, if no stages are passed, the controller is automatically designed und tuned
            **controller_kwargs: setting parameters for the controller and visualization

        Returns:
            fully designed controller for the control of the gym-electric-motor environment, which is called using the
            control function
            the inputs of the control function are the state and the reference, both are given by the environment

        """

        _controllers = {
                            'pi_controller': [ContinuousActionController, ContinuousController, PIController],
                            'pid_controller': [ContinuousActionController, ContinuousController, PIDController],
                            'on_off': [DiscreteActionController, DiscreteController, OnOffController],
                            'three_point': [DiscreteActionController, DiscreteController, ThreePointController],
                            'cascaded_controller': [CascadedController],
                            'foc_controller': [FieldOrientedController],
                            'cascaded_foc_controller': [CascadedFieldOrientedController],
                            'foc_rotor_flux_observer': [InductionMotorFieldOrientedController],
                            'cascaded_foc_rotor_flux_observer': [InductionMotorCascadedFieldOrientedController],
                    }
        controller_kwargs = cls.reference_states(environment, **controller_kwargs)
        controller_kwargs = cls.get_visualization(environment, **controller_kwargs)

        if stages is not None:
            controller_type, stages = cls.find_controller_type(environment, stages, **controller_kwargs)
            assert controller_type in cls._controllers.keys(), f'Controller {controller_type} unknown'
            stages = cls.automated_gain(environment, stages, controller_type, _controllers, **controller_kwargs)
            controller = _controllers[controller_type][0](environment, stages, _controllers, **controller_kwargs)

        else:
            controller_type, stages = cls.automated_controller_design(environment, **controller_kwargs)
            stages = cls.automated_gain(environment, stages, controller_type, _controllers, **controller_kwargs)
            controller = _controllers[controller_type][0](environment, stages, _controllers, **controller_kwargs)
        return controller

    @staticmethod
    def get_visualization(environment, **controller_kwargs):
        """This method separates external_plots and external_ref_plots. It also checks if a MotorDashboard is used."""
        if 'external_plot' in controller_kwargs.keys():
            ext_plot = []
            ref_plot = []
            for external_plots in controller_kwargs['external_plot']:
                if isinstance(external_plots, ExternalPlot):
                    ext_plot.append(external_plots)
                elif isinstance(external_plots, ExternallyReferencedStatePlot):
                    ref_plot.append(external_plots)
            controller_kwargs['external_plot'] = ext_plot
            controller_kwargs['external_ref_plots'] = ref_plot

        for visualization in environment.visualizations:
            if isinstance(visualization, MotorDashboard):
                controller_kwargs['update_interval'] = visualization.update_interval
                controller_kwargs['visualization'] = True
                return controller_kwargs
        controller_kwargs['visualization'] = False
        return controller_kwargs

    @staticmethod
    def reference_states(environment, **controller_kwargs):
        """This method searches the environment for all referenced states and writes them to an array."""
        ref_states = []
        if isinstance(environment.reference_generator, MultipleReferenceGenerator):

            for rg in environment.reference_generator._sub_generators:
                if isinstance(rg, SwitchedReferenceGenerator):
                    ref_states.append(rg._sub_generators[0]._reference_state)
                else:
                    ref_states.append(rg._reference_state)

        elif isinstance(environment.reference_generator, SwitchedReferenceGenerator):
            ref_states.append(environment.reference_generator._sub_generators[0]._reference_state)
        else:
            ref_states.append(environment.reference_generator._reference_state)
        controller_kwargs['ref_states'] = np.array(ref_states)
        return controller_kwargs

    @staticmethod
    def find_controller_type(environment, stages, **controller_kwargs):
        _stages = stages

        if isinstance(environment.physical_system.unwrapped, DcMotorSystem):
            if type(stages) is list:
                if len(stages) > 1:
                    if type(stages[0]) is list:
                        stages = stages[0]
                    if len(stages) > 1:
                        controller_type = 'cascaded_controller'
                    else:
                        controller_type = stages[0]['controller_type']
                else:
                    controller_type = stages[0]['controller_type']
            else:
                if type(stages) is dict:
                    controller_type = stages['controller_type']
                    _stages = [stages]
                else:
                    controller_type = stages
                    _stages = [{'controller_type': stages}]
        elif isinstance(environment.physical_system.unwrapped, SynchronousMotorSystem):
            if len(stages) == 2:
                if len(stages[1]) == 1 and 'i_sq' in controller_kwargs['ref_states']:
                    controller_type = 'foc_controller'
                else:
                    controller_type = 'cascaded_foc_controller'
            else:
                controller_type = 'cascaded_foc_controller'

        elif isinstance(environment.physical_system, SquirrelCageInductionMotorSystem):
            if len(stages) == 2:
                if len(stages[1]) == 1 and 'i_sq' in controller_kwargs['ref_states']:
                    controller_type = 'foc_rotor_flux_observer'
                else:
                    controller_type = 'cascaded_foc_rotor_flux_observer'
            else:
                controller_type = 'cascaded_foc_rotor_flux_observer'

        elif isinstance(environment.physical_system, DoublyFedInductionMotorSystem):
            if len(stages) == 2:
                if len(stages[1]) == 1 and 'i_sq' in controller_kwargs['ref_states']:
                    controller_type = 'foc_rotor_flux_observer'
                else:
                    controller_type = 'cascaded_foc_rotor_flux_observer'
            else:
                controller_type = 'cascaded_foc_rotor_flux_observer'

        return controller_type, _stages

    @staticmethod
    def automated_controller_design(environment, **controller_kwargs):
        """This method automatically designs the controller based on the given motor environment and control task."""

        action_space_type = type(environment.action_space)
        ref_states = controller_kwargs['ref_states']
        stages = []
        if isinstance(environment.physical_system.unwrapped, DcMotorSystem):  # Checking type of motor

            if 'omega' in ref_states or 'torque' in ref_states:  # Checking control task
                controller_type = 'cascaded_controller'

                for i in range(len(stages), 2):
                    if i == 0:
                        if action_space_type is Box:  # Checking type of output stage (finite / cont)
                            stages.append({'controller_type': 'pi_controller'})
                        else:
                            stages.append({'controller_type': 'three_point'})
                    else:
                        stages.append({'controller_type': 'pi_controller'})  # Adding PI-Controller for overlaid stages

            elif 'i' in ref_states or 'i_a' in ref_states:
                # Checking type of output stage (finite / cont)
                if action_space_type is Discrete or action_space_type is MultiDiscrete:
                    stages.append({'controller_type': 'three_point'})
                elif action_space_type is Box:
                    stages.append({'controller_type': 'pi_controller'})
                controller_type = stages[0]['controller_type']

            # Add stage for i_e current of the ExtExDC
            if isinstance(environment.physical_system.electrical_motor, DcExternallyExcitedMotor):
                if action_space_type is Box:
                    stages = [stages, [{'controller_type': 'pi_controller'}]]
                else:
                    stages = [stages, [{'controller_type': 'three_point'}]]

        elif isinstance(environment.physical_system.unwrapped, SynchronousMotorSystem):
            if 'i_sq' in ref_states or 'torque' in ref_states:  # Checking control task
                controller_type = 'foc_controller' if 'i_sq' in ref_states else 'cascaded_foc_controller'
                if action_space_type is Discrete:
                    stages = [[{'controller_type': 'on_off'}], [{'controller_type': 'on_off'}],
                              [{'controller_type': 'on_off'}]]
                else:
                    stages = [[{'controller_type': 'pi_controller'}, {'controller_type': 'pi_controller'}]]
            elif 'omega' in ref_states:
                controller_type = 'cascaded_foc_controller'
                if action_space_type is Discrete:
                    stages = [[{'controller_type': 'on_off'}], [{'controller_type': 'on_off'}],
                              [{'controller_type': 'on_off'}], [{'controller_type': 'pi_controller'}]]
                else:
                    stages = [[{'controller_type': 'pi_controller'},
                              {'controller_type': 'pi_controller'}], [{'controller_type': 'pi_controller'}]]

        elif isinstance(environment.physical_system, (SquirrelCageInductionMotorSystem, DoublyFedInductionMotorSystem)):
            if 'i_sq' in ref_states or 'torque' in ref_states:
                controller_type = 'foc_rotor_flux_observer' if 'i_sq' in ref_states else 'cascaded_foc_rotor_flux_observer'
                if action_space_type is Discrete:
                    stages = [[{'controller_type': 'on_off'}], [{'controller_type': 'on_off'}],
                              [{'controller_type': 'on_off'}]]
                else:
                    stages = [[{'controller_type': 'pi_controller'}, {'controller_type': 'pi_controller'}]]
            elif 'omega' in ref_states:
                controller_type = 'cascaded_foc_rotor_flux_observer'
                if action_space_type is Discrete:
                    stages = [[{'controller_type': 'on_off'}], [{'controller_type': 'on_off'}],
                              [{'controller_type': 'on_off'}], [{'controller_type': 'pi_controller'}]]
                else:
                    stages = [[{'controller_type': 'pi_controller'},
                               {'controller_type': 'pi_controller'}], [{'controller_type': 'pi_controller'}]]
        else:
            controller_type = 'foc_controller'

        return controller_type, stages

    @staticmethod
    def automated_gain(environment, stages, controller_type, _controllers, **controller_kwargs):
        """
            This method automatically parameterizes a given controller design if the parameter automated_gain is True
            (default True), based on the design according to the symmetric optimum (SO). Further information about the
            design according to the SO can be found in the following paper (https://ieeexplore.ieee.org/document/55967).

            Args:
                environment: gym-electric-motor environment
                stages: list of the stages of the controller
                controller_type: string of the used controller type from the dictionary _controllers
                _controllers: dictionary of all possible controllers and controller stages
                controller_kwargs: further arguments of the controller

            Returns:
                list of stages, which are completely parameterized
        """

        ref_states = controller_kwargs['ref_states']
        mp = environment.physical_system.electrical_motor.motor_parameter
        limits = environment.physical_system.limits
        omega_lim = limits[environment.state_names.index('omega')]
        if isinstance(environment.physical_system.unwrapped, DcMotorSystem):
            i_a_lim = limits[environment.physical_system.CURRENTS_IDX[0]]
            i_e_lim = limits[environment.physical_system.CURRENTS_IDX[-1]]
            u_a_lim = limits[environment.physical_system.VOLTAGES_IDX[0]]
            u_e_lim = limits[environment.physical_system.VOLTAGES_IDX[-1]]

        elif isinstance(environment.physical_system.unwrapped, SynchronousMotorSystem):
            i_sd_lim = limits[environment.state_names.index('i_sd')]
            i_sq_lim = limits[environment.state_names.index('i_sq')]
            u_sd_lim = limits[environment.state_names.index('u_sd')]
            u_sq_lim = limits[environment.state_names.index('u_sq')]
            torque_lim = limits[environment.state_names.index('torque')]

        else:
            i_sd_lim = limits[environment.state_names.index('i_sd')]
            i_sq_lim = limits[environment.state_names.index('i_sq')]
            u_sd_lim = limits[environment.state_names.index('u_sd')]
            u_sq_lim = limits[environment.state_names.index('u_sq')]
            torque_lim = limits[environment.state_names.index('torque')]

        # The parameter a is a design parameter when designing a controller according to the SO
        a = controller_kwargs.get('a', 4)
        automated_gain = controller_kwargs.get('automated_gain', True)

        if isinstance(environment.physical_system.electrical_motor, DcSeriesMotor):
            mp['l'] = mp['l_a'] + mp['l_e']
        elif isinstance(environment.physical_system.unwrapped, DcMotorSystem):
            mp['l'] = mp['l_a']

        if 'automated_gain' not in controller_kwargs.keys() or automated_gain:
            cont_extex_envs = (
                envs.ContSpeedControlDcExternallyExcitedMotorEnv,
                envs.ContCurrentControlDcExternallyExcitedMotorEnv,
                envs.ContTorqueControlDcExternallyExcitedMotorEnv
            )
            finite_extex_envs = (
                envs.FiniteTorqueControlDcExternallyExcitedMotorEnv,
                envs.FiniteSpeedControlDcExternallyExcitedMotorEnv,
                envs.FiniteCurrentControlDcExternallyExcitedMotorEnv
            )
            if type(environment) in cont_extex_envs:
                stages_a = stages[0]
                stages_e = stages[1]

                p_gain = mp['l_e'] / (environment.physical_system.tau * a) / u_e_lim * i_e_lim
                i_gain = p_gain / (environment.physical_system.tau * a ** 2)

                stages_e[0]['p_gain'] = stages_e[0].get('p_gain', p_gain)
                stages_e[0]['i_gain'] = stages_e[0].get('i_gain', i_gain)

                if stages_e[0]['controller_type'] == PIDController:
                    d_gain = p_gain * environment.physical_system.tau
                    stages_e[0]['d_gain'] = stages_e[0].get('d_gain', d_gain)
            elif type(environment) in finite_extex_envs:
                stages_a = stages[0]
                stages_e = stages[1]
            else:
                stages_a = stages
                stages_e = False

            if _controllers[controller_type][0] == ContinuousActionController:
                if 'i' in ref_states or 'i_a' in ref_states or 'torque' in ref_states:
                    p_gain = mp['l'] / (environment.physical_system.tau * a) / u_a_lim * i_a_lim
                    i_gain = p_gain / (environment.physical_system.tau * a ** 2)

                    stages_a[0]['p_gain'] = stages_a[0].get('p_gain', p_gain)
                    stages_a[0]['i_gain'] = stages_a[0].get('i_gain', i_gain)

                    if _controllers[controller_type][2] == PIDController:
                        d_gain = p_gain * environment.physical_system.tau
                        stages_a[0]['d_gain'] = stages_a[0].get('d_gain', d_gain)

                elif 'omega' in ref_states:
                    p_gain = environment.physical_system.mechanical_load.j_total * mp['r_a'] ** 2 / (
                            a * mp['l']) / u_a_lim * omega_lim
                    i_gain = p_gain / (a * mp['l'])

                    stages_a[0]['p_gain'] = stages_a[0].get('p_gain', p_gain)
                    stages_a[0]['i_gain'] = stages_a[0].get('i_gain', i_gain)

                    if _controllers[controller_type][2] == PIDController:
                        d_gain = p_gain * environment.physical_system.tau
                        stages_a[0]['d_gain'] = stages_a[0].get('d_gain', d_gain)

            elif _controllers[controller_type][0] == CascadedController:

                for i in range(len(stages)):
                    if _controllers[stages_a[i]['controller_type']][1] == ContinuousController:

                        if i == 0:
                            p_gain = mp['l'] / (environment.physical_system.tau * a) / u_a_lim * i_a_lim
                            i_gain = p_gain / (environment.physical_system.tau * a ** 2)

                            if _controllers[stages_a[i]['controller_type']][2] == PIDController:
                                d_gain = p_gain * environment.physical_system.tau
                                stages_a[i]['d_gain'] = stages_a[i].get('d_gain', d_gain)

                        elif i == 1:
                            t_n = environment.physical_system.tau * a ** 2
                            p_gain = environment.physical_system.mechanical_load.j_total / (
                                    a * t_n) / i_a_lim * omega_lim
                            i_gain = p_gain / (a * t_n)
                            if _controllers[stages_a[i]['controller_type']][2] == PIDController:
                                d_gain = p_gain * environment.physical_system.tau
                                stages_a[i]['d_gain'] = stages_a[i].get('d_gain', d_gain)

                        stages_a[i]['p_gain'] = stages_a[i].get('p_gain', p_gain)
                        stages_a[i]['i_gain'] = stages_a[i].get('i_gain', i_gain)

                stages = stages_a if not stages_e else [stages_a, stages_e]

            elif _controllers[controller_type][0] == FieldOrientedController:
                if type(environment.action_space) == Box:
                    stage_d = stages[0][0]
                    stage_q = stages[0][1]
                    if 'i_sq' in ref_states and _controllers[stage_q['controller_type']][1] == ContinuousController:
                        p_gain_d = mp['l_d'] / (1.5 * environment.physical_system.tau * a) / u_sd_lim * i_sd_lim
                        i_gain_d = p_gain_d / (1.5 * environment.physical_system.tau * a ** 2)

                        p_gain_q = mp['l_q'] / (1.5 * environment.physical_system.tau * a) / u_sq_lim * i_sq_lim
                        i_gain_q = p_gain_q / (1.5 * environment.physical_system.tau * a ** 2)

                        stage_d['p_gain'] = stage_d.get('p_gain', p_gain_d)
                        stage_d['i_gain'] = stage_d.get('i_gain', i_gain_d)

                        stage_q['p_gain'] = stage_q.get('p_gain', p_gain_q)
                        stage_q['i_gain'] = stage_q.get('i_gain', i_gain_q)

                        if _controllers[stage_d['controller_type']][2] == PIDController:
                            d_gain_d = p_gain_d * environment.physical_system.tau
                            stage_d['d_gain'] = stage_d.get('d_gain', d_gain_d)

                        if _controllers[stage_q['controller_type']][2] == PIDController:
                            d_gain_q = p_gain_q * environment.physical_system.tau
                            stage_q['d_gain'] = stage_q.get('d_gain', d_gain_q)
                        stages = [[stage_d, stage_q]]

            elif _controllers[controller_type][0] == CascadedFieldOrientedController:
                if type(environment.action_space) is Box:
                    stage_d = stages[0][0]
                    stage_q = stages[0][1]
                    if 'torque' not in controller_kwargs['ref_states']:
                        overlaid = stages[1]

                    p_gain_d = mp['l_d'] / (1.5 * environment.physical_system.tau * a) / u_sd_lim * i_sd_lim
                    i_gain_d = p_gain_d / (1.5 * environment.physical_system.tau * a ** 2)

                    p_gain_q = mp['l_q'] / (1.5 * environment.physical_system.tau * a) / u_sq_lim * i_sq_lim
                    i_gain_q = p_gain_q / (1.5 * environment.physical_system.tau * a ** 2)

                    stage_d['p_gain'] = stage_d.get('p_gain', p_gain_d)
                    stage_d['i_gain'] = stage_d.get('i_gain', i_gain_d)

                    stage_q['p_gain'] = stage_q.get('p_gain', p_gain_q)
                    stage_q['i_gain'] = stage_q.get('i_gain', i_gain_q)

                    if _controllers[stage_d['controller_type']][2] == PIDController:
                        d_gain_d = p_gain_d * environment.physical_system.tau
                        stage_d['d_gain'] = stage_d.get('d_gain', d_gain_d)

                    if _controllers[stage_q['controller_type']][2] == PIDController:
                        d_gain_q = p_gain_q * environment.physical_system.tau
                        stage_q['d_gain'] = stage_q.get('d_gain', d_gain_q)

                    if 'torque' not in controller_kwargs['ref_states'] and \
                            _controllers[overlaid[0]['controller_type']][1] == ContinuousController:
                        t_n = p_gain_d / i_gain_d
                        j_total = environment.physical_system.mechanical_load.j_total
                        p_gain = j_total / (a ** 2 * t_n) / torque_lim * omega_lim
                        i_gain = p_gain / (a * t_n)

                        overlaid[0]['p_gain'] = overlaid[0].get('p_gain', p_gain)
                        overlaid[0]['i_gain'] = overlaid[0].get('i_gain', i_gain)

                        if _controllers[overlaid[0]['controller_type']][2] == PIDController:
                            d_gain = p_gain * environment.physical_system.tau
                            overlaid[0]['d_gain'] = overlaid[0].get('d_gain', d_gain)

                        stages = [[stage_d, stage_q], overlaid]

                    else:
                        stages = [[stage_d, stage_q]]

                else:
                    if 'omega' in ref_states and _controllers[stages[3][0]['controller_type']][1] == ContinuousController:

                        p_gain = environment.physical_system.mechanical_load.j_total / (
                                1.5 * a ** 2 * mp['p'] * np.abs(mp['l_d'] - mp['l_q'])) / i_sq_lim * omega_lim
                        i_gain = p_gain / (1.5 * environment.physical_system.tau * a)

                        stages[3][0]['p_gain'] = stages[3][0].get('p_gain', p_gain)
                        stages[3][0]['i_gain'] = stages[3][0].get('i_gain', i_gain)

                        if _controllers[stages[3][0]['controller_type']][2] == PIDController:
                            d_gain = p_gain * environment.physical_system.tau
                            stages[3][0]['d_gain'] = stages[3][0].get('d_gain', d_gain)

<<<<<<< HEAD
        return stages


class ContinuousActionController(Controller):
    """
        This class performs a current-control for all continuous DC motor systems. By default, a PI controller is used
        for current control. An EMF compensation is applied. For the externally excited dc motor, the excitation current
        is also controlled.
    """

    def __init__(self, environment, stages, ref_states, external_ref_plots=[], **controller_kwargs):
        assert type(environment.action_space) is Box\
            and isinstance(environment.physical_system.unwrapped, DcMotorSystem), \
            'No suitable action space for Continuous Action Controller'
        self.action_space = environment.action_space
        self.state_names = environment.state_names
        self.ref_idx = np.where(ref_states != 'i_e')[0][0]
        self.ref_state_idx = environment.state_names.index(ref_states[self.ref_idx])
        self.i_idx = environment.physical_system.CURRENTS_IDX[-1]
        self.u_idx = environment.physical_system.VOLTAGES_IDX[-1]
        self.limit = environment.physical_system.limits[environment.state_filter]
        self.nominal_values = environment.physical_system.nominal_state[environment.state_filter]
        self.omega_idx = self.state_names.index('omega')
        self.action = np.zeros(self.action_space.shape[0])
        self.control_e = isinstance(environment.physical_system.electrical_motor, DcExternallyExcitedMotor)
        mp = environment.physical_system.electrical_motor.motor_parameter
        self.psi_e = mp.get('psi_e', None)
        self.l_e = mp.get('l_e_prime', None)
        self.external_ref_plots = external_ref_plots
        self.action_limit_low = self.action_space.low[0] * self.nominal_values[self.u_idx] / self.limit[self.u_idx]
        self.action_limit_high = self.action_space.high[0] * self.nominal_values[self.u_idx] / self.limit[self.u_idx]

        for ext_ref_plot in self.external_ref_plots:
            ext_ref_plot.set_reference(ref_states)

        if self.control_e:
            assert len(stages) == 2, 'Controller design is incomplete'
            assert 'i_e' in ref_states, 'No reference for i_e'
            self.ref_e_idx = np.where(ref_states == 'i_e')[0][0]
            self.controller_e = _controllers[stages[1][0]['controller_type']][1].make(environment, stages[1][0],
                                                                                      **controller_kwargs)
            self.controller = _controllers[stages[0][0]['controller_type']][1].make(environment, stages[0][0],
                                                                                    **controller_kwargs)
            u_e_idx = self.state_names.index('u_e')
            self.action_e_limit_low = self.action_space.low[1] * self.nominal_values[u_e_idx] / self.limit[u_e_idx]
            self.action_e_limit_high = self.action_space.high[1] * self.nominal_values[u_e_idx] / self.limit[u_e_idx]
        else:
            if 'i_e' not in ref_states:
                assert len(ref_states) <= 1, 'Too many referenced states'
            self.controller = _controllers[stages[0]['controller_type']][1].make(environment, stages[0],
                                                                                 **controller_kwargs)

    def control(self, state, reference):
        self.action[0] = self.controller.control(state[self.ref_state_idx], reference[self.ref_idx]) + self.feedforward(
            state)
        if self.action_limit_low <= self.action[0] <= self.action_limit_high:
            self.controller.integrate(state[self.ref_state_idx], reference[self.ref_idx])
        else:
            self.action[0] = np.clip(self.action[0], self.action_limit_low, self.action_limit_high)

        if self.control_e:

            self.action[1] = self.controller_e.control(state[self.i_idx], reference[self.ref_e_idx])
            if self.action_e_limit_low <= self.action[1] <= self.action_e_limit_high:
                self.controller_e.integrate(state[self.i_idx], reference[self.ref_e_idx])
            else:
                self.action[1] = np.clip(self.action[1], self.action_e_limit_low, self.action_e_limit_high)

        self.plot(self.external_ref_plots, self.state_names)
        return self.action

    def get_ref(self):
        return dict(ref_state=[], ref_value=[])

    def reset(self):
        self.controller.reset()
        if self.control_e:
            self.controller_e.reset()

    def feedforward(self, state):
        psi_e = self.psi_e or self.l_e * state[self.i_idx] * self.nominal_values[self.i_idx]
        return (state[self.omega_idx] * self.nominal_values[self.omega_idx] * psi_e) / self.nominal_values[self.u_idx]


class DiscreteActionController(Controller):
    """
        This class is used for current control of all DC motor systems with discrete actions. By default, a three-point
        controller is used. For the externally excited dc motor, the excitation current is also controlled.
    """

    def __init__(self, environment, stages, ref_states, external_ref_plots=(), **controller_kwargs):
        assert type(environment.action_space) in [Discrete, MultiDiscrete] \
            and isinstance(environment.physical_system.unwrapped, DcMotorSystem),\
            'No suitable action space for Discrete Action Controller'
        self.ref_idx = np.where(ref_states != 'i_e')[0][0]
        self.ref_state_idx = environment.state_names.index(ref_states[self.ref_idx])
        self.i_idx = environment.physical_system.CURRENTS_IDX[-1]
        self.control_e = isinstance(environment.physical_system.electrical_motor, DcExternallyExcitedMotor)
        self.state_names = environment.state_names

        self.external_ref_plots = external_ref_plots
        for ext_ref_plot in self.external_ref_plots:
            ext_ref_plot.set_reference(ref_states)

        if self.control_e:
            assert len(stages) == 2, 'Controller design is incomplete'
            assert 'i_e' in ref_states, 'No reference for i_e'
            self.ref_e_idx = np.where(ref_states == 'i_e')[0][0]
            self.controller_e = _controllers[stages[1][0]['controller_type']][1].make(environment, stages[1][0],
                                                                                      control_e=True,
                                                                                      **controller_kwargs)
            self.controller = _controllers[stages[0][0]['controller_type']][1].make(environment, stages[0][0],
                                                                                    **controller_kwargs)
        else:
            assert len(ref_states) <= 1, 'Too many referenced states'
            self.controller = _controllers[stages[0]['controller_type']][1].make(environment, stages[0],
                                                                                 **controller_kwargs)

    def control(self, state, reference):
        self.plot(self.external_ref_plots, self.state_names)
        if self.control_e:
            return [self.controller.control(state[self.ref_state_idx], reference[self.ref_idx]),
                    self.controller_e.control(state[self.i_idx], reference[self.ref_e_idx])]
        else:
            return self.controller.control(state[self.ref_state_idx], reference[self.ref_idx])

    def get_ref(self):
        return dict(ref_state=[], ref_value=[])

    def reset(self):
        self.controller.reset()
        if self.control_e:
            self.control_e.reset()


class CascadedController(Controller):
    """
        This class is used for cascaded torque and speed control of all dc motor environments. Each stage can contain
        continuous or discrete controllers. For the externally excited dc motor an additional controller is used for
        the excitation current. The calculated reference values of the intermediate stages can be inserted into the
        plots.
    """

    def __init__(self, environment, stages, ref_states, external_ref_plots=[], **controller_kwargs):

        self.action_space = environment.action_space
        self.state_space = environment.physical_system.state_space
        self.state_names = environment.state_names

        self.i_e_idx = environment.physical_system.CURRENTS_IDX[-1]
        self.i_a_idx = environment.physical_system.CURRENTS_IDX[0]
        self.u_idx = environment.physical_system.VOLTAGES_IDX[-1]
        self.omega_idx = environment.state_names.index('omega')
        self.torque_idx = environment.state_names.index('torque')
        self.ref_idx = np.where(ref_states != 'i_e')[0][0]
        self.ref_state_idx = [self.i_a_idx, environment.state_names.index(ref_states[self.ref_idx])]

        self.limit = environment.physical_system.limits[environment.state_filter]
        self.nominal_values = environment.physical_system.nominal_state[environment.state_filter]
        self.control_e = isinstance(environment.physical_system.electrical_motor, DcExternallyExcitedMotor)
        self.control_omega = 0
        mp = environment.physical_system.electrical_motor.motor_parameter
        self.psi_e = mp.get('psie_e', False)
        self.l_e = mp.get('l_e_prime', False)
        self.r_e = mp.get('r_e', None)
        self.r_a = mp.get('r_a', None)

        if type(self.action_space) is Box:
            self.action_limit_low = self.action_space.low[0] * self.nominal_values[self.u_idx] / self.limit[self.u_idx]
            self.action_limit_high = self.action_space.high[0] * self.nominal_values[self.u_idx] / self.limit[self.u_idx]
        self.state_limit_low = self.state_space.low * self.nominal_values / self.limit
        self.state_limit_high = self.state_space.high * self.nominal_values / self.limit

        if self.control_e:
            assert len(stages) == 2, 'Controller design is incomplete'
            self.ref_e_idx = False if 'i_e' not in ref_states else np.where(ref_states=='i_e')[0][0]
            self.control_e_idx = 1
            if self.omega_idx in self.ref_state_idx:
                self.ref_state_idx.insert(1, self.torque_idx)
                self.control_omega = 1
            self.ref_state_idx.append(self.i_e_idx)
            self.controller_e = _controllers[stages[1][0]['controller_type']][1].make(environment, stages[1][0],
                                                                                      control_e=True,
                                                                                      **controller_kwargs)
            stages = stages[0]
            u_e_idx = self.state_names.index('u_e')
            if type(self.action_space) is Box:
                self.action_e_limit_low = self.action_space.low[1] * self.nominal_values[u_e_idx] / self.limit[u_e_idx]
                self.action_e_limit_high = self.action_space.high[1] * self.nominal_values[u_e_idx] / self.limit[u_e_idx]

        else:
            self.control_e_idx = 0
            assert len(ref_states) <= 1, 'Too many referenced states'

        self.stage_type = [_controllers[stage['controller_type']][1] == ContinuousController for stage in stages]
        self.controller_stages = [
            _controllers[stage['controller_type']][1].make(environment, stage, cascaded=stages.index(stage) != 0) for
            stage in stages]

        self.external_ref_plots = external_ref_plots
        internal_refs = np.array([environment.state_names[i] for i in self.ref_state_idx])
        ref_states_plotted = np.unique(np.append(ref_states, internal_refs))
        for external_plots in self.external_ref_plots:
            external_plots.set_reference(ref_states_plotted)

        assert type(self.action_space) is Box or not self.stage_type[0], 'No suitable inner controller'
        assert type(self.action_space) in [Discrete, MultiDiscrete] or self.stage_type[
            0], 'No suitable inner controller'

        self.ref = np.zeros(len(self.controller_stages) + self.control_e_idx + self.control_omega)

    def control(self, state, reference):
        self.ref[-1-self.control_e_idx] = reference[self.ref_idx]
        for i in range(len(self.controller_stages) - 1, 0 + self.control_e_idx - self.control_omega, -1):
            ref_idx = i - 1 + self.control_omega
            state_idx = self.ref_state_idx[ref_idx]
            self.ref[ref_idx] = self.controller_stages[i].control(
                state[state_idx], self.ref[ref_idx + 1])

            if (self.state_limit_low[state_idx] <= self.ref[ref_idx] <= self.state_limit_high[state_idx]) and self.stage_type[i]:
                self.controller_stages[i].integrate(state[self.ref_state_idx[i + self.control_omega]], reference[0])

            elif self.stage_type[i]:
                self.ref[ref_idx] = np.clip(self.ref[ref_idx], self.state_limit_low[state_idx],
                                            self.state_limit_high[state_idx])

        if self.control_e:
            i_e = np.clip(
                np.power(self.r_a * (self.ref[1] * self.limit[self.torque_idx]) ** 2 / (self.r_e * self.l_e ** 2),
                         1 / 4), self.action_space.low[1] * self.limit[self.i_e_idx],
                self.action_space.high[1] * self.limit[self.i_e_idx])
            i_a = np.clip(self.ref[1] * self.limit[self.torque_idx] / (self.l_e * i_e),
                          self.action_space.low[0] * self.limit[self.i_a_idx],
                          self.action_space.high[0] * self.limit[self.i_a_idx])
            self.ref[-1] = i_e / self.limit[self.i_e_idx]
            self.ref[0] = i_a / self.limit[self.i_a_idx]

        action = self.controller_stages[0].control(state[self.ref_state_idx[0]], self.ref[0])

        if self.stage_type[0]:
            action += self.feedforward(state)

            if self.action_limit_low <= action <= self.action_limit_high:
                self.controller_stages[0].integrate(state[self.ref_state_idx[0]], self.ref[0])
                action = [action]
            else:
                action = np.clip([action], self.action_limit_low, self.action_limit_high)

        if self.control_e:
            if self.ref_e_idx:
                self.ref[-1] = reference[self.ref_e_idx]
            action_u_e = self.controller_e.control(state[self.i_e_idx], self.ref[-1])
            if self.stage_type[0]:
                action = np.append(action, action_u_e)
                if self.action_e_limit_low <= action[1] <= self.action_e_limit_high:
                    self.controller_e.integrate(state[self.i_e_idx], self.ref[-1])
                action = np.clip(action, self.action_e_limit_low, self.action_e_limit_high)
            else:
                action = np.array([action, action_u_e], dtype='object')
        self.plot(self.external_ref_plots, self.state_names)
        return action

    def feedforward(self, state):
        psi_e = max(self.psi_e or self.l_e * state[self.i_e_idx] * self.nominal_values[self.i_e_idx], 1e-6)
        return (state[self.omega_idx] * self.nominal_values[self.omega_idx] * psi_e) / self.nominal_values[self.u_idx]

    def get_ref(self):
        return dict(ref_state=self.ref_state_idx, ref_value=self.ref)

    def reset(self):
        for controller in self.controller_stages:
            controller.reset()
        if self.control_e:
            self.controller_e.reset()


class FieldOrientedController(Controller):
    """
        This class controls the currents of synchronous motors. In the case of continuous manipulated variables, the
        control is performed in the rotating dq-coordinates. For this purpose, the two current components are optionally
        decoupled and two independent current controllers are used.
        In the case of discrete manipulated variables, control takes place in stator-fixed coordinates. The reference
        values are converted into these coordinates so that a on-off controller calculates the corresponding
        manipulated variable for each current component.
    """

    def __init__(self, environment, stages, ref_states, external_ref_plots=[], **controller_kwargs):
        assert isinstance(environment.physical_system.unwrapped, SynchronousMotorSystem),\
            'No suitable Environment for FOC Controller'

        t32 = environment.physical_system.electrical_motor.t_32
        q = environment.physical_system.electrical_motor.q
        self.backward_transformation = (lambda quantities, eps: t32(q(quantities[::-1], eps)))

        self.tau = environment.physical_system.tau

        self.ref_d_idx = np.where(ref_states == 'i_sd')[0][0]
        self.ref_q_idx = np.where(ref_states == 'i_sq')[0][0]

        self.d_idx = environment.state_names.index(ref_states[self.ref_d_idx])
        self.q_idx = environment.state_names.index(ref_states[self.ref_q_idx])

        self.action_space = environment.action_space
        self.state_space = environment.physical_system.state_space
        self.state_names = environment.state_names

        self.i_sd_idx = environment.state_names.index('i_sd')
        self.i_sq_idx = environment.state_names.index('i_sq')
        self.u_sd_idx = environment.state_names.index('u_sd')
        self.u_sq_idx = environment.state_names.index('u_sq')
        self.u_a_idx = environment.state_names.index('u_a')
        self.u_b_idx = environment.state_names.index('u_b')
        self.u_c_idx = environment.state_names.index('u_c')
        self.omega_idx = environment.state_names.index('omega')
        self.eps_idx = environment.state_names.index('epsilon')

        self.limit = environment.physical_system.limits
        self.mp = environment.physical_system.electrical_motor.motor_parameter
        self.psi_p = self.mp.get('psi_p', 0)
        self.dead_time = 1.5 if environment.physical_system.converter._dead_time else 0.5
        self.has_cont_action_space = type(self.action_space) is Box
        self.external_ref_plots = external_ref_plots
        for ext_ref_plot in self.external_ref_plots:
            ext_ref_plot.set_reference(ref_states)

        if self.has_cont_action_space:
            assert len(stages[0]) == 2, 'Number of stages not correct'
            self.decoupling = controller_kwargs.get('decoupling', True)
            [self.u_sq_0, self.u_sd_0] = [0, 0]

            self.d_controller = _controllers[stages[0][0]['controller_type']][1].make(
                environment, stages[0][0], **controller_kwargs)
            self.q_controller = _controllers[stages[0][1]['controller_type']][1].make(
                environment, stages[0][1], **controller_kwargs)

        else:
            assert len(stages) == 3, 'Number of stages not correct'
            self.abc_controller = [_controllers[stages[0][0]['controller_type']][1].make(
                environment, stages[i][0], **controller_kwargs) for i in range(3)]
            self.i_abc_idx = [environment.state_names.index(state) for state in ['i_a', 'i_b', 'i_c']]

    def control(self, state, reference):
        epsilon_d = state[self.eps_idx] * self.limit[self.eps_idx] + self.dead_time * self.tau * \
                    state[self.omega_idx] * self.limit[self.omega_idx] * self.mp['p']
        if self.has_cont_action_space:
            if self.decoupling:
                self.u_sd_0 = -state[self.omega_idx] * self.mp['p'] * self.mp['l_q'] * state[self.i_sq_idx] * self.limit[
                    self.i_sq_idx] / self.limit[self.u_sd_idx] * self.limit[self.omega_idx]
                self.u_sq_0 = state[self.omega_idx] * self.mp['p'] * (
                        state[self.i_sd_idx] * self.mp['l_d'] * self.limit[self.u_sd_idx] + self.psi_p) / self.limit[
                             self.u_sq_idx] * self.limit[self.omega_idx]

            u_sd = self.d_controller.control(state[self.d_idx], reference[self.ref_d_idx]) + self.u_sd_0
            u_sq = self.q_controller.control(state[self.q_idx], reference[self.ref_q_idx]) + self.u_sq_0

            action_temp = self.backward_transformation((u_sq, u_sd), epsilon_d)
            action_temp = action_temp - 0.5 * (max(action_temp) + min(action_temp))

            action = np.clip(action_temp, self.action_space.low[0], self.action_space.high[0])
            if action.all() == action_temp.all():
                self.d_controller.integrate(state[self.d_idx], reference[self.ref_d_idx])
                self.q_controller.integrate(state[self.q_idx], reference[self.ref_q_idx])

        else:
            ref_abc = self.backward_transformation((reference[self.ref_q_idx], reference[self.ref_d_idx]), epsilon_d)
            action = 0
            for i in range(3):
                action += (2 ** (2 - i)) * self.abc_controller[i].control(state[self.i_abc_idx[i]], ref_abc[i])

        self.plot(self.external_ref_plots, self.state_names)
        return action

    def get_ref(self):
        return dict(ref_state=[], ref_value=[])

    def reset(self):
        if self.has_cont_action_space:
            self.d_controller.reset()
            self.q_controller.reset()


class CascadedFieldOrientedController(Controller):
    """
        This controller is used for torque or speed control of synchronous motors. The controller consists of a field
        oriented controller for current control, an efficiency-optimized torque controller and an optional speed
        controller. The current control is equivalent to the current control of the FieldOrientedController. The torque
        controller is based on the maximum torque per current (MTPC) control strategy in the voltage control range and
        the maximum torque per flux (MTPF) control strategy with an additional modulation controller in the flux
        weakening range. The speed controller is designed as a PI-controller by default.
    """

    def __init__(self, environment, stages, ref_states, external_ref_plots=[], plot_torque=True, plot_modulation=False,
                 update_interval=1000, torque_control='interpolate', **controller_kwargs):
        t32 = environment.physical_system.electrical_motor.t_32
        q = environment.physical_system.electrical_motor.q
        self.backward_transformation = (lambda quantities, eps: t32(q(quantities[::-1], eps)))
        self.tau = environment.physical_system.tau

        self.action_space = environment.action_space
        self.state_space = environment.physical_system.state_space
        self.state_names = environment.state_names

        self.i_sd_idx = environment.state_names.index('i_sd')
        self.i_sq_idx = environment.state_names.index('i_sq')
        self.u_sd_idx = environment.state_names.index('u_sd')
        self.u_sq_idx = environment.state_names.index('u_sq')
        self.u_a_idx = environment.state_names.index('u_a')
        self.u_b_idx = environment.state_names.index('u_b')
        self.u_c_idx = environment.state_names.index('u_c')
        self.omega_idx = environment.state_names.index('omega')
        self.eps_idx = environment.state_names.index('epsilon')
        self.torque_idx = environment.state_names.index('torque')
        self.external_ref_plots = external_ref_plots

        self.torque_control = 'torque' in ref_states or 'omega' in ref_states
        self.current_control = 'i_sd' in ref_states
        self.omega_control = 'omega' in ref_states
        if self.current_control:
            self.ref_d_idx = np.where(ref_states == 'i_sd')[0][0]
            self.ref_idx = np.where(ref_states != 'i_sd')[0][0]
            self.ref_state_idx = [self.i_sq_idx, environment.state_names.index(ref_states[self.ref_idx])]

        self.omega_control = 'omega' in ref_states and type(environment)
        self.has_cont_action_space = type(self.action_space) is Box

        self.limit = environment.physical_system.limits
        self.nominal_values = environment.physical_system.nominal_state
        self.mp = environment.physical_system.electrical_motor.motor_parameter
        self.psi_p = self.mp.get('psi_p', 0)
        self.dead_time = 1.5 if environment.physical_system.converter._dead_time else 0.5
        self.decoupling = controller_kwargs.get('decoupling', True)
        self.ref_state_idx = [self.i_sq_idx, self.i_sd_idx]

        if self.torque_control:
            self.ref_state_idx.append(self.torque_idx)
            self.torque_controller = TorqueToCurrentConversion(environment, plot_torque, plot_modulation,
                                                               update_interval, torque_control)
        if self.omega_control:
            self.ref_state_idx.append(self.omega_idx)

        self.ref_idx = 0

        if self.has_cont_action_space:
            assert len(stages[0]) == 2, 'Number of stages not correct'
            self.d_controller = _controllers[stages[0][0]['controller_type']][1].make(
                environment, stages[0][0], **controller_kwargs)
            self.q_controller = _controllers[stages[0][1]['controller_type']][1].make(
                environment, stages[0][1], **controller_kwargs)
            [self.u_sq_0, self.u_sd_0] = [0, 0]

            if self.omega_control:
                self.overlaid_controller = [_controllers[stages[1][i]['controller_type']][1].make(
                    environment, stages[1][i], cascaded=True, **controller_kwargs) for i in range(0, len(stages[1]))]
                self.overlaid_type = [_controllers[stages[1][i]['controller_type']][1] == ContinuousController for i in
                                      range(0, len(stages[1]))]

        else:

            if self.omega_control:
                assert len(stages) == 4, 'Number of stages not correct'
                self.overlaid_controller = [_controllers[stages[3][i]['controller_type']][1].make(
                    environment, stages[3][i], cascaded=True, **controller_kwargs) for i in range(len(stages[3]))]
                self.overlaid_type = [_controllers[stages[3][i]['controller_type']][1] == ContinuousController for i in
                                      range(len(stages[3]))]
            else:
                assert len(stages) == 3, 'Number of stages not correct'
            self.abc_controller = [_controllers[stages[0][0]['controller_type']][1].make(
                environment, stages[i][0], **controller_kwargs) for i in range(3)]
            self.i_abc_idx = [environment.state_names.index(state) for state in ['i_a', 'i_b', 'i_c']]

        self.ref = np.zeros(len(self.ref_state_idx))
        self.p = [environment.state_names[i] for i in self.ref_state_idx]

        plot_ref = np.append(np.array([environment.state_names[i] for i in self.ref_state_idx]), ref_states)

        for ext_ref_plot in self.external_ref_plots:
            ext_ref_plot.set_reference(plot_ref)

    def control(self, state, reference):

        self.ref[-1] = reference[self.ref_idx]
        epsilon_d = state[self.eps_idx] * self.limit[self.eps_idx] + self.dead_time * self.tau * state[self.omega_idx] * \
                    self.limit[self.omega_idx] * self.mp['p']

        if self.omega_control:
            for i in range(len(self.overlaid_controller) + 1, 1, -1):
                self.ref[i] = self.overlaid_controller[i-2].control(state[self.ref_state_idx[i + 1]], self.ref[i + 1])

                if (0.85 * self.state_space.low[self.ref_state_idx[i]] <= self.ref[i] <= 0.85 *
                        self.state_space.high[self.ref_state_idx[i]]) and self.overlaid_type[i - 2]:
                    self.overlaid_controller[i - 2].integrate(state[self.ref_state_idx[i + 1]], self.ref[i + 1])
                else:
                    self.ref[i] = np.clip(self.ref[i], self.nominal_values[self.ref_state_idx[i]] / self.limit[
                        self.ref_state_idx[i]] * self.state_space.low[self.ref_state_idx[i]],
                                          self.nominal_values[self.ref_state_idx[i]] / self.limit[
                                              self.ref_state_idx[i]] * self.state_space.high[self.ref_state_idx[i]])

        if self.torque_control:
            torque = self.ref[2] * self.limit[self.torque_idx]
            self.ref[0], self.ref[1] = self.torque_controller.control(state, torque)

        if self.has_cont_action_space:
            if self.decoupling:
                self.u_sd_0 = -state[self.omega_idx] * self.mp['p'] * self.mp['l_q'] * state[self.i_sq_idx]\
                              * self.limit[self.i_sq_idx] / self.limit[self.u_sd_idx] * self.limit[self.omega_idx]
                self.u_sq_0 = state[self.omega_idx] * self.mp['p'] * (
                        state[self.i_sd_idx] * self.mp['l_d'] * self.limit[self.u_sd_idx] + self.psi_p) / self.limit[
                         self.u_sq_idx] * self.limit[self.omega_idx]

            if self.torque_control:
                u_sd = self.d_controller.control(state[self.i_sd_idx], self.ref[1]) + self.u_sd_0
            else:
                u_sd = self.d_controller.control(state[self.i_sd_idx], reference[self.ref_d_idx]) + self.u_sd_0

            u_sq = self.q_controller.control(state[self.i_sq_idx], self.ref[0]) + self.u_sq_0

            action_temp = self.backward_transformation((u_sq, u_sd), epsilon_d)
            action_temp = action_temp - 0.5 * (max(action_temp) + min(action_temp))

            action = np.clip(action_temp, self.action_space.low[0], self.action_space.high[0])
            if action.all() == action_temp.all():
                if self.torque_control:
                    self.d_controller.integrate(state[self.i_sd_idx], self.ref[1])
                else:
                    self.d_controller.integrate(state[self.i_sd_idx], reference[self.ref_d_idx])
                self.q_controller.integrate(state[self.i_sq_idx], self.ref[0])

        else:
            r = self.ref[1] if self.torque_control else reference[self.ref_d_idx]
            ref_abc = self.backward_transformation((self.ref[0], r), epsilon_d)
            action = 0
            for i in range(3):
                action += (2 ** (2 - i)) * self.abc_controller[i].control(state[self.i_abc_idx[i]], ref_abc[i])

        self.plot(self.external_ref_plots, self.state_names)
        return action

    def get_ref(self):
        return dict(ref_state=self.ref_state_idx[:-1], ref_value=self.ref[:-1])

    def reset(self):
        if self.omega_control:
            for overlaid_controller in self.overlaid_controller:
                overlaid_controller.reset()
        if self.has_cont_action_space:
            self.d_controller.reset()
            self.q_controller.reset()

        else:
            for abc_controller in self.abc_controller:
                abc_controller.reset()

        if self.torque_control:
            self.torque_controller.reset()


class TorqueToCurrentConversion:
    """
        This class represents the torque controller for cascaded control of synchronous motors.  For low speeds only the
        current limitation of the motor is important. The current vector to set a desired torque is selected so that the
        amount of the current vector is minimum (Maximum Torque per Current). For higher speeds, the voltage limitation
        of the synchronous motor or the actuator must also be taken into account. This is done by converting the
        available voltage to a speed-dependent maximum flux. An additional modulation controller is used for the flux
        control. By limiting the flux and the maximum torque per flux (MTPF), an operating point for the flux and the
        torque is obtained. This is then converted into a current operating point. The conversion can be done by
        different methods (parameter torque_control). On the one hand, maps can be determined in advance by
        interpolation or analytically, or the analytical determination can be done online.
        For the visualization of the operating points, both for the current operating points as well as the flux and
        torque operating points, predefined plots are available (plot_torque: default True). Also the values of the
        modulation controller can be visualized (plot_modulation: default False).
    """

    def __init__(self, environment, plot_torque=True, plot_modulation=False, update_interval=1000,
                 torque_control='interpolate'):

        self.mp = environment.physical_system.electrical_motor.motor_parameter
        self.limit = environment.physical_system.limits
        self.nominal_values = environment.physical_system.nominal_state
        self.torque_control = torque_control

        self.l_d = self.mp['l_d']
        self.l_q = self.mp['l_q']
        self.p = self.mp['p']
        self.psi_p = self.mp.get('psi_p', 0)
        self.invert = -1 if (self.psi_p == 0 and self.l_q < self.l_d) else 1
        self.tau = environment.physical_system.tau

        self.omega_idx = environment.state_names.index('omega')
        self.i_sd_idx = environment.state_names.index('i_sd')
        self.i_sq_idx = environment.state_names.index('i_sq')
        self.u_sd_idx = environment.state_names.index('u_sd')
        self.u_sq_idx = environment.state_names.index('u_sq')
        self.torque_idx = environment.state_names.index('torque')
        self.epsilon_idx = environment.state_names.index('epsilon')

        self.a_max = 2 / np.sqrt(3)     # maximum modulation level
        self.k_ = 0.95
        d = 1.2    # damping of the modulation controller
        alpha = d / (d - np.sqrt(d ** 2 - 1))
        self.i_gain = 1 / (self.mp['l_q'] / (1.25 * self.mp['r_s'])) * (alpha - 1) / alpha ** 2

        self.u_a_idx = environment.state_names.index('u_a')
        self.u_dc = np.sqrt(3) * self.limit[self.u_a_idx]
        self.limited = False
        self.integrated = 0
        self.psi_high = 0.2 * np.sqrt((self.psi_p + self.l_d * self.nominal_values[self.i_sd_idx]) ** 2 + (
                    self.l_q * self.nominal_values[self.i_sq_idx]) ** 2)
        self.psi_low = -self.psi_high
        self.integrated_reset = 0.01 * self.psi_low  # Reset value of the modulation controller

        self.t_count = 250
        self.psi_count = 250
        self.i_count = 500

        self.torque_list = []
        self.psi_list = []
        self.k_list = []
        self.i_d_list = []
        self.i_q_list = []

        def mtpc():
            def i_q_(i_d, torque):
                return torque / (i_d * (self.l_d - self.l_q) + self.psi_p) / (1.5 * self.p)

            def i_d_(i_q, torque):
                return -np.abs(torque / (1.5 * self.p * (self.l_d - self.l_q) * i_q))

            # calculate the maximum torque
            self.max_torque = max(
                1.5 * self.p * (self.psi_p + (self.l_d - self.l_q) * (-self.limit[self.i_sd_idx])) * self.limit[
                    self.i_sq_idx], self.limit[self.torque_idx])
            torque = np.linspace(-self.max_torque, self.max_torque, self.t_count)
            characteristic = []

            for t in torque:
                if self.psi_p != 0:
                    if self.l_d == self.l_q:
                        i_d = 0
                    else:
                        i_d = np.linspace(-2.5*self.limit[self.i_sd_idx], 0, self.i_count)
                    i_q = i_q_(i_d, t)
                else:
                    i_q = np.linspace(-2.5*self.limit[self.i_sq_idx], 2.5*self.limit[self.i_sq_idx], self.i_count)
                    if self.l_d == self.l_q:
                        i_d = 0
                    else:
                        i_d = i_d_(i_q, t)

                # Different current vectors are determined for each torque and the smallest magnitude is selected
                i = np.power(i_d, 2) + np.power(i_q, 2)
                min_idx = np.where(i == np.amin(i))[0][0]
                if self.l_d == self.l_q:
                    i_q_ret = i_q
                    i_d_ret = i_d
                else:
                    i_q_ret = np.sign((self.l_q - self.l_d) * t) * np.abs(i_q[min_idx])
                    i_d_ret = i_d[min_idx]

                # The flow is finally calculated from the currents
                psi = np.sqrt((self.psi_p + self.l_d * i_d_ret) ** 2 + (self.l_q * i_q_ret) ** 2)
                characteristic.append([t, i_d_ret, i_q_ret, psi])
            return np.array(characteristic)

        def mtpf():
            # maximum flux is calculated
            self.psi_max_mtpf = np.sqrt((self.psi_p + self.l_d * self.nominal_values[self.i_sd_idx]) ** 2 + (
                        self.l_q * self.nominal_values[self.i_sq_idx]) ** 2)
            psi = np.linspace(0, self.psi_max_mtpf, self.psi_count)
            i_d = np.linspace(-self.nominal_values[self.i_sd_idx], 0, self.i_count)
            i_d_best = 0
            i_q_best = 0
            psi_i_d_q = []

            # Iterates through all flux values to determine the maximum torque
            for psi_ in psi:
                if psi_ == 0:
                    i_d_ = -self.psi_p / self.l_d
                    i_q = 0
                    t = 0
                    psi_i_d_q.append([psi_, t, i_d_, i_q])

                else:
                    if self.psi_p == 0:
                        i_q_best = psi_ / np.sqrt(self.l_d ** 2 + self.l_q ** 2)
                        i_d_best = -i_q_best
                        t = 1.5 * self.p * (self.psi_p + (self.l_d - self.l_q) * i_d_best) * i_q_best
                    else:
                        i_d_idx = np.where(psi_ ** 2 - np.power(self.psi_p + self.l_d * i_d, 2) >= 0)
                        i_d_ = i_d[i_d_idx]

                        # calculate all possible i_q currents for i_d currents
                        i_q = np.sqrt(psi_ ** 2 - np.power(self.psi_p + self.l_d * i_d_, 2)) / self.l_q
                        i_idx = np.where(np.sqrt(np.power(i_q / self.nominal_values[self.i_sq_idx], 2) + np.power(
                            i_d_ / self.nominal_values[self.i_sd_idx], 2)) <= 1)
                        i_d_ = i_d_[i_idx]
                        i_q = i_q[i_idx]
                        torque = 1.5 * self.p * (self.psi_p + (self.l_d - self.l_q) * i_d_) * i_q

                        # choose the maximum torque
                        if np.size(torque) > 0:
                            t = np.amax(torque)
                            i_idx = np.where(torque == t)[0][0]
                            i_d_best = i_d_[i_idx]
                            i_q_best = i_q[i_idx]
                    if np.sqrt(i_d_best**2 + i_q_best**2) <= self.nominal_values[self.i_sq_idx]:
                        psi_i_d_q.append([psi_, t, i_d_best, i_q_best])

            psi_i_d_q = np.array(psi_i_d_q)
            self.psi_max_mtpf = np.max(psi_i_d_q[:, 0])
            psi_i_d_q_neg = np.rot90(np.array([psi_i_d_q[:, 0], -psi_i_d_q[:, 1], psi_i_d_q[:, 2], -psi_i_d_q[:, 3]]))
            psi_i_d_q = np.append(psi_i_d_q_neg, psi_i_d_q, axis=0)

            return np.array(psi_i_d_q)

        self.mtpc = mtpc()
        self.mtpf = mtpf()

        self.psi_t = np.sqrt(
            np.power(self.psi_p + self.l_d * self.mtpc[:, 1], 2) + np.power(self.l_q * self.mtpc[:, 2], 2))
        self.psi_t = np.array([self.mtpc[:, 0], self.psi_t])

        self.i_q_max = np.linspace(-self.nominal_values[self.i_sq_idx], self.nominal_values[self.i_sq_idx], self.i_count)
        self.i_d_max = -np.sqrt(self.nominal_values[self.i_sq_idx] ** 2 - np.power(self.i_q_max, 2))
        i_count_mgrid = 200j
        i_d, i_q = np.mgrid[-self.limit[self.i_sd_idx]:0:i_count_mgrid,
                            -self.limit[self.i_sq_idx]:self.limit[self.i_sq_idx]:i_count_mgrid / 2]
        i_d = i_d.flatten()
        i_q = i_q.flatten()
        if self.l_d != self.l_q:
            idx = np.where(np.sign(self.psi_p + i_d * self.l_d) * np.power(self.psi_p + i_d * self.l_d, 2) + np.power(
                i_q * self.l_q, 2) > 0)
        else:
            idx = np.where(self.psi_p + i_d * self.l_d > 0)
        i_d = i_d[idx]
        i_q = i_q[idx]

        t = self.p * 1.5 * (self.psi_p + (self.l_d - self.l_q) * i_d) * i_q
        psi = np.sqrt(np.power(self.l_d * i_d + self.psi_p, 2) + np.power(self.l_q * i_q, 2))

        self.t_min = np.amin(t)
        self.t_max = np.amax(t)

        self.psi_min = np.amin(psi)
        self.psi_max = np.amax(psi)

        if torque_control == 'analytical':
            res = []
            for psi in np.linspace(self.psi_min, self.psi_max, self.psi_count):
                ret = []
                for T in np.linspace(self.t_min, self.t_max, self.t_count):
                    i_d_, i_q_ = self.solve_analytical(T, psi)
                    ret.append([T, psi, i_d_, i_q_])
                res.append(ret)
            res = np.array(res)
            self.t_grid = res[:, :, 0]
            self.psi_grid = res[:, :, 1]
            self.i_d_inter = res[:, :, 2].T
            self.i_q_inter = res[:, :, 3].T
            self.i_d_inter_plot = self.i_d_inter.T
            self.i_q_inter_plot = self.i_q_inter.T

        elif torque_control == 'interpolate':
            self.t_grid, self.psi_grid = np.mgrid[np.amin(t):np.amax(t):np.complex(0, self.t_count),
                                                  self.psi_min:self.psi_max:np.complex(self.psi_count)]
            self.i_q_inter = griddata((t, psi), i_q, (self.t_grid, self.psi_grid), method='linear')
            self.i_d_inter = griddata((t, psi), i_d, (self.t_grid, self.psi_grid), method='linear')
            self.i_d_inter_plot = self.i_d_inter
            self.i_q_inter_plot = self.i_q_inter

        elif torque_control != 'online':
            raise NotImplementedError

        self.k = 0
        self.update_interval = update_interval
        self.plot_torque = plot_torque
        self.plot_modulation = plot_modulation

    def intitialize_torque_plot(self):
        if self.plot_torque:
            plt.ion()
            self.fig_torque = plt.figure('Torque Controller')
            if self.torque_control in ['interpolate', 'analytical']:
                self.i_d_q_characteristic_ = plt.subplot2grid((2, 3), (0, 0), rowspan=2)
                self.psi_plot = plt.subplot2grid((2, 3), (0, 1))
                self.i_d_plot = plt.subplot2grid((2, 3), (0, 2), projection='3d')
                self.torque_plot = plt.subplot2grid((2, 3), (1, 1))
                self.i_q_plot = plt.subplot2grid((2, 3), (1, 2), projection='3d')

            elif self.torque_control == 'online':
                self.i_d_q_characteristic_ = plt.subplot2grid((2, 2), (0, 0), rowspan=2)
                self.psi_plot = plt.subplot2grid((2, 2), (0, 1))
                self.torque_plot = plt.subplot2grid((2, 2), (1, 1))

            mtpc_i_idx = np.where(
                np.sqrt(np.power(self.mtpc[:, 1], 2) + np.power(self.mtpc[:, 2], 2)) <= self.nominal_values[
                    self.i_sd_idx])

            self.i_d_q_characteristic_.set_title('$i_\mathrm{d,q_{ref}}$')
            self.i_d_q_characteristic_.plot(self.mtpc[mtpc_i_idx, 1][0], self.mtpc[mtpc_i_idx, 2][0], label='MTPC', c='tab:orange')
            self.i_d_q_characteristic_.plot(self.mtpf[:, 2], self.mtpf[:, 3], label=r'MTPF', c='tab:green')
            self.i_d_q_characteristic_.plot(self.i_d_max, self.i_q_max, label=r'$i_\mathrm{max}$', c='tab:red')
            self.i_d_q_characteristic_.plot([], [], label=r'$i_\mathrm{d,q}$', c='tab:blue')
            self.i_d_q_characteristic_.grid(True)
            self.i_d_q_characteristic_.legend(loc=2)
            self.i_d_q_characteristic_.axis('equal')
            self.i_d_q_characteristic_.set_xlabel(r'$i_\mathrm{d}$ / A')
            self.i_d_q_characteristic_.set_ylabel(r'$i_\mathrm{q}$ / A')

            self.psi_plot.set_title(r'$\Psi^*_\mathrm{max}(T^*)$')
            self.psi_plot.plot(self.psi_t[0], self.psi_t[1], label=r'$\Psi^*_\mathrm{max}(T^*)$', c='tab:orange')
            self.psi_plot.plot([], [], label=r'$\Psi(T)$', c='tab:blue')
            self.psi_plot.grid(True)
            self.psi_plot.set_xlabel(r'T / Nm')
            self.psi_plot.set_ylabel(r'$\Psi$ / Vs')
            self.psi_plot.set_ylim(bottom=0)
            self.psi_plot.legend(loc=2)

            torque = self.mtpf[:, 1]
            torque[0:np.where(torque == np.min(torque))[0][0]] = np.min(torque)
            torque[np.where(torque == np.max(torque))[0][0]:] = np.max(torque)
            self.torque_plot.set_title(r'$T_\mathrm{max}(\Psi_\mathrm{max})$')
            self.torque_plot.plot(self.mtpf[:, 0], torque, label=r'$T_\mathrm{max}(\Psi)$', c='tab:orange')
            self.torque_plot.plot([], [], label=r'$T(\Psi)$', c='tab:blue')
            self.torque_plot.set_xlabel(r'$\Psi$ / Vs')
            self.torque_plot.set_ylabel(r'$T_\mathrm{max}$ / Nm')
            self.torque_plot.grid(True)
            self.torque_plot.legend(loc=2)

            if self.torque_control in ['interpolate', 'analytical']:
                self.i_q_plot.plot_surface(self.t_grid, self.psi_grid, self.i_q_inter_plot, cmap=cm.jet, linewidth=0,
                                           vmin=np.nanmin(self.i_q_inter_plot), vmax=np.nanmax(self.i_q_inter_plot))
                self.i_q_plot.set_ylabel(r'$\Psi / Vs$')
                self.i_q_plot.set_xlabel(r'$T / Nm$')
                self.i_q_plot.set_title(r'$i_\mathrm{q}(T, \Psi)$')

                self.i_d_plot.plot_surface(self.t_grid, self.psi_grid, self.i_d_inter_plot, cmap=cm.jet, linewidth=0,
                                           vmin=np.nanmin(self.i_d_inter_plot), vmax=np.nanmax(self.i_d_inter_plot))
                self.i_d_plot.set_ylabel(r'$\Psi / Vs$')
                self.i_d_plot.set_xlabel(r'$T / Nm$')
                self.i_d_plot.set_title(r'$i_\mathrm{d}(T, \Psi)$')

    def solve_analytical(self, torque, psi):
        """
           Assuming linear magnetization characteristics, the optimal currents for given torque and flux can be obtained
           by solving the torque and flux equations. These lead to a fourth degree polynomial which can be solved
           analytically.  There are two ways to use this analytical solution for control. On the one hand, the currents
           can be determined in advance as in the case of interpolation for different torques and fluxes and stored in a
           LUT (torque_control='analytical'). On the other hand, the solution can be calculated at runtime with the
           given torque and flux (torque_control='online').
        """

        poly = [self.l_d ** 2 * (self.l_d - self.l_q) ** 2,
                2 * self.l_d ** 2 * (self.l_d - self.l_q) * self.psi_p + 2 * self.l_d * self.psi_p * (
                        self.l_d - self.l_q) ** 2,
                self.l_d ** 2 * self.psi_p ** 2 + 4 * self.l_d * self.psi_p ** 2 * (self.l_d - self.l_q) + (
                        self.psi_p ** 2 - psi ** 2) * (
                        self.l_d - self.l_q) ** 2,
                2 * self.l_q * self.psi_p ** 3 + 2 * (self.psi_p ** 2 - psi ** 2) * self.psi_p * (self.l_d - self.l_q),
                (self.psi_p ** 2 - psi ** 2) * self.psi_p ** 2 + (self.l_q * 2 * torque / (3 * self.p)) ** 2]

        sol = np.roots(poly)
        i_d = np.real(sol[-1])
        i_q = 2 * torque / (3 * self.p * (self.psi_p + (self.l_d - self.l_q) * i_d))
        return i_d, i_q

    def get_i_d_q(self, torque, psi, psi_idx):
        i_d, i_q = self.solve_analytical(torque, psi)
        if i_d > self.mtpc[psi_idx, 1]:
            i_d = self.mtpc[psi_idx, 1]
            i_q = self.mtpc[psi_idx, 2]
        return i_d, i_q

    def get_t_idx(self, torque):
        torque = np.clip(torque, self.t_min, self.t_max)
        return int(round((torque - self.t_min) / (self.t_max - self.t_min) * (self.t_count - 1)))

    def get_psi_idx(self, psi):
        psi = np.clip(psi, self.psi_min, self.psi_max)
        return int(round((psi - self.psi_min) / (self.psi_max - self.psi_min) * (self.psi_count - 1)))

    def get_psi_idx_mtpf(self, psi):
        return np.clip(int((self.psi_count - 1) - round(psi / self.psi_max_mtpf * (self.psi_count - 1))), 0,
                       self.psi_count)

    def get_t_idx_mtpc(self, torque):
        return np.clip(int(round((torque + self.max_torque) / (2 * self.max_torque) * (self.t_count - 1))), 0,
                       self.t_count)

    def control(self, state, torque):
        """
            This main method is called by the CascadedFieldOrientedController to calculate reference values for the i_d
            and i_q currents from a given torque reference.
        """

        # get the optimal psi for a given torque from the mtpc characteristic
        psi_idx_ = self.get_t_idx_mtpc(torque)
        psi_opt = self.mtpc[psi_idx_, 3]

        # limit the flux to keep the voltage limit using the modulation controller
        psi_max_ = self.modulation_control(state)
        psi_max = min(psi_opt, psi_max_)

        # get the maximum torque for a given flux from the mtpf characteristic
        psi_max_idx = self.get_psi_idx_mtpf(psi_max)
        t_max = np.abs(self.mtpf[psi_max_idx, 1])
        if np.abs(torque) > t_max:
            torque = np.sign(torque) * t_max

        # calculate the currents online
        if self.torque_control == 'online':
            i_d, i_q = self.get_i_d_q(torque, psi_max, psi_idx_)

        # get the currents from a LUT
        else:
            t_idx = self.get_t_idx(torque)
            psi_idx = self.get_psi_idx(psi_max)

            if self.i_d_inter[t_idx, psi_idx] <= self.mtpf[psi_max_idx, 2]:
                i_d = self.mtpf[psi_max_idx, 2]
                i_q = np.sign(torque) * np.abs(self.mtpf[psi_max_idx, 3])
                torque = np.sign(torque) * t_max
            else:
                i_d = self.i_d_inter[t_idx, psi_idx]
                i_q = self.i_q_inter[t_idx, psi_idx]
                if i_d > self.mtpc[psi_idx_, 1]:
                    i_d = self.mtpc[psi_idx_, 1]
                    i_q = np.sign(torque) * np.abs(self.mtpc[psi_idx_, 2])

        # ensure that the mtpf characteristic curve is observed
        if i_d < self.mtpf[psi_max_idx, 2]:
            i_d = self.mtpf[psi_max_idx, 2]
            i_q = np.sign(torque) * np.abs(self.mtpf[psi_max_idx, 3])

        # invert the i_q if necessary
        i_q = self.invert * i_q

        # plot all calculated quantities
        if self.plot_torque:
            if self.k == 0:
                self.intitialize_torque_plot()

            self.k_list.append(self.k * self.tau)
            self.i_d_list.append(i_d)
            self.i_q_list.append(i_q)
            self.torque_list.append(torque)
            self.psi_list.append(psi_max)

            if self.k % self.update_interval == 0:
                self.psi_plot.scatter(self.torque_list, self.psi_list, c='tab:blue', s=3)
                self.torque_plot.scatter(self.psi_list, self.torque_list, c='tab:blue', s=3)
                self.i_d_q_characteristic_.scatter(self.i_d_list, self.i_q_list, c='tab:blue', s=3)

                self.fig_torque.canvas.draw()
                self.fig_torque.canvas.flush_events()
                self.k_list = []
                self.i_d_list = []
                self.i_q_list = []
                self.torque_list = []
                self.psi_list = []

        # clipping and normalizing the currents
        i_q = np.clip(i_q, -self.nominal_values[self.i_sq_idx], self.nominal_values[self.i_sq_idx]) / self.limit[self.i_sq_idx]
        i_d = np.clip(i_d, -self.nominal_values[self.i_sd_idx], self.nominal_values[self.i_sd_idx]) / self.limit[self.i_sd_idx]

        self.k += 1

        return i_q, i_d

    def modulation_control(self, state):
        """
            To ensure the functionality of the current control, a small dynamic manipulated variable reserve to the
            voltage limitation must be kept available. This control is performed by this modulation controller. Further
            information can be found at https://ieeexplore.ieee.org/document/7409195.
        """

        a = 2 * np.sqrt((state[self.u_sd_idx] * self.limit[self.u_sd_idx]) ** 2 + (
                    state[self.u_sq_idx] * self.limit[self.u_sq_idx]) ** 2) / self.u_dc

        if a > 1.1 * self.a_max:
            self.integrated = self.integrated_reset

        a_delta = self.k_ * self.a_max - a
        omega = max(np.abs(state[self.omega_idx]) * self.limit[self.omega_idx], 0.0001)
        psi_max_ = self.u_dc / (np.sqrt(3) * omega * self.p)
        k_i = 2 * omega * self.p / self.u_dc

        i_gain = self.i_gain / k_i
        psi_delta = i_gain * (a_delta * self.tau + self.integrated)

        if self.psi_low <= psi_delta <= self.psi_high:
            if self.limited:
                self.integrated = self.integrated_reset
                self.limited = False
            self.integrated += a_delta * self.tau

        else:
            psi_delta = np.clip(psi_delta, self.psi_low, self.psi_high)
            self.limited = True

        psi = psi_max_ + psi_delta
        if self.plot_modulation:
            if self.k == 0:
                self.initialize_modulation_plot()
            self.k_list_a.append(self.k * self.tau)
            self.a_list.append(a)
            self.psi_delta_list.append(psi_delta)

            if self.k % self.update_interval == 0:
                    self.a_plot.scatter(self.k_list_a, self.a_list, c='tab:blue', s=3)
                    self.psi_delta_plot.scatter(self.k_list_a, self.psi_delta_list, c='tab:blue', s=3)
                    self.a_plot.set_xlim(max(self.k * self.tau, 1) - 1, max(self.k * self.tau, 1))
                    self.psi_delta_plot.set_xlim(max(self.k * self.tau, 1) - 1, max(self.k * self.tau, 1))
                    self.k_list_a = []
                    self.a_list = []
                    self.psi_delta_list = []

        return psi

    def initialize_modulation_plot(self):
        if self.plot_modulation:
            plt.ion()
            self.fig_modulation = plt.figure('Modulation Controller')
            self.a_plot = plt.subplot2grid((1, 2), (0, 0))
            self.psi_delta_plot = plt.subplot2grid((1, 2), (0, 1))

            self.a_plot.set_title('Modulation')
            self.a_plot.axhline(self.k_ * self.a_max, c='tab:orange', label=r'$a^*$')
            self.a_plot.plot([], [], c='tab:blue', label='a')
            self.a_plot.set_xlabel('t / s')
            self.a_plot.set_ylabel('a')
            self.a_plot.grid(True)
            self.a_plot.set_xlim(0, 1)
            self.a_plot.legend(loc=2)

            self.psi_delta_plot.set_title(r'$\Psi_\mathrm{\Delta}$')
            self.psi_delta_plot.axhline(self.psi_low, c='tab:red', linestyle='dashed', label='Limit')
            self.psi_delta_plot.axhline(self.psi_high, c='tab:red', linestyle='dashed')
            self.psi_delta_plot.plot([], [], c='tab:blue', label=r'$\Psi_\mathrm{\Delta}$')
            self.psi_delta_plot.set_xlabel('t / s')
            self.psi_delta_plot.set_ylabel(r'$\Psi_\mathrm{\Delta} / Vs$')
            self.psi_delta_plot.grid(True)
            self.psi_delta_plot.set_xlim(0, 1)
            self.psi_delta_plot.legend(loc=2)

            self.a_list = []
            self.psi_delta_list = []
            self.k_list_a = []


    def reset(self):
        self.integrated = self.integrated_reset


class ContinuousController:
    """The class ContinuousController is the base for all continuous base controller (P-I-D-Controller)"""

    @classmethod
    def make(cls, environment, stage, **controller_kwargs):
        controller = _controllers[stage['controller_type']][2](environment, param_dict=stage, **controller_kwargs)
        return controller

    def control(self, state, reference):
        pass

    def reset(self):
        pass


class PController(ContinuousController):
    def __init__(self, p_gain=5):
        self.p_gain = p_gain


class IController(ContinuousController):
    def __init__(self, i_gain=10):
        self.i_gain = i_gain
        self.integrated = 0

    def integrate(self, state, reference):
        self.integrated += (reference - state) * self.tau


class DController(ContinuousController):
    def __init__(self, d_gain=0.05):
        self.d_gain = d_gain
        self.e_old = 0


class PIController(PController, IController):
    """
        The PI-Controller is a combination of the base P-Controller and the base I-Controller. The integrate function is
        executed after checking compliance with the limitations in the higher-level controller stage in order to adjust
        the I-component of the controller accordingly.
    """

    def __init__(self, environment, p_gain=5, i_gain=5, param_dict={}, **controller_kwargs):
        self.tau = environment.physical_system.tau

        p_gain = param_dict.get('p_gain', p_gain)
        i_gain = param_dict.get('i_gain', i_gain)
        PController.__init__(self, p_gain)
        IController.__init__(self, i_gain)

    def control(self, state, reference):
        return self.p_gain * (reference - state) + self.i_gain * (self.integrated + (reference - state) * self.tau)

    def reset(self):
        self.integrated = 0


class PIDController(PIController, DController):
    """The PID-Controller is a combination of the PI-Controller and the base P-Controller."""

    def __init__(self, environment, p_gain=5, i_gain=5, d_gain=0.005, param_dict={}, **controller_kwargs):
        p_gain = param_dict.get('p_gain', p_gain)
        i_gain = param_dict.get('i_gain', i_gain)
        d_gain = param_dict.get('d_gain', d_gain)

        PIController.__init__(self, environment, p_gain, i_gain)
        DController.__init__(self, d_gain)

    def control(self, state, reference):
        action = PIController.control(self, state, reference) + self.d_gain * (
                reference - state - self.e_old) / self.tau
        self.e_old = reference - state
        return action

    def reset(self):
        PIController.reset(self)
        self.e_old = 0


class DiscreteController:
    """
        The DiscreteController is the base class for the base discrete controllers (OnOff controller and three-point
        controller).
    """

    @classmethod
    def make(cls, environment, stage, **controller_kwargs):
        if type(environment.action_space) is Discrete:
            action_space_n = environment.action_space.n
        elif type(environment.action_space) is MultiDiscrete:
            action_space_n = environment.action_space.nvec[0]
        else:
            action_space_n = 3

        controller = _controllers[stage['controller_type']][2](environment, action_space=action_space_n,
                                                               param_dict=stage, **controller_kwargs)
        return controller

    def control(self, state, reference):
        pass

    def reset(self):
        pass


class OnOffController(DiscreteController):
    """This is a hysteresis controller with two possible output states."""

    def __init__(self, environment, action_space, hysteresis=0.02, param_dict={}, cascaded=False, control_e=False,
                 **controller_kwargs):
        self.hysteresis = param_dict.get('hysteresis', hysteresis)
        self.switch_on_level = 1

        self.switch_off_level = 2 if action_space in [3, 4] and not control_e else 0
        if cascaded:
            self.switch_off_level = int(environment.physical_system.state_space.low[0])

        self.action = self.switch_on_level

    def control(self, state, reference):
        if reference - state > self.hysteresis:
            self.action = self.switch_on_level

        elif reference - state < self.hysteresis:
            self.action = self.switch_off_level

        return self.action

    def reset(self):
        self.action = self.switch_on_level


class ThreePointController(DiscreteController):
    """This is a hysteresis controller with three possible output states."""

    def __init__(self, environment, action_space, switch_to_positive_level=0.02, switch_to_negative_level=0.02,
                 switch_to_neutral_from_positive=0.01, switch_to_neutral_from_negative=0.01, param_dict={},
                 cascaded=False, control_e=False, **controller_kwargs):

        self.pos = param_dict.get('switch_to_positive_level', switch_to_positive_level)
        self.neg = param_dict.get('switch_to_negative_level', switch_to_negative_level)
        self.neutral_from_pos = param_dict.get('switch_to_neutral_from_positive', switch_to_neutral_from_positive)
        self.neutral_from_neg = param_dict.get('switch_to_neutral_from_negative', switch_to_neutral_from_negative)

        self.negative = 2 if action_space in [3, 4, 8] and not control_e else 0
        if cascaded:
            self.negative = int(environment.physical_system.state_space.low[0])
        self.positive = 1
        self.neutral = 0
=======
            elif _controllers[controller_type][0] == InductionMotorFieldOrientedController:

                mp['l_s'] = mp['l_m'] + mp['l_sigs']
                mp['l_r'] = mp['l_m'] + mp['l_sigr']
                sigma = (mp['l_s'] * mp['l_r'] - mp['l_m'] ** 2) / (mp['l_s'] * mp['l_r'])
                tau_sigma = (sigma * mp['l_s']) / (mp['r_s'] + mp['r_r'] * mp['l_m'] ** 2 / mp['l_r'] ** 2)
                tau_r = mp['l_r'] / mp['r_r']
                p_gain = tau_r / tau_sigma
                i_gain = p_gain / tau_sigma

                stages[0][0]['p_gain'] = stages[0][0].get('p_gain', p_gain)
                stages[0][0]['i_gain'] = stages[0][0].get('i_gain', i_gain)
                stages[0][1]['p_gain'] = stages[0][1].get('p_gain', p_gain)
                stages[0][1]['i_gain'] = stages[0][1].get('i_gain', i_gain)

                if _controllers[stages[0][0]['controller_type']][2] == PIDController:
                    d_gain = p_gain * tau_sigma
                    stages[0][0]['d_gain'] = stages[0][0].get('d_gain', d_gain)

                if _controllers[stages[0][1]['controller_type']][2] == PIDController:
                    d_gain = p_gain * tau_sigma
                    stages[0][1]['d_gain'] = stages[0][1].get('d_gain', d_gain)

            elif _controllers[controller_type][0] == InductionMotorCascadedFieldOrientedController:

                if 'torque' not in controller_kwargs['ref_states']:
                    overlaid = stages[1]

                mp['l_s'] = mp['l_m'] + mp['l_sigs']
                mp['l_r'] = mp['l_m'] + mp['l_sigr']
                sigma = (mp['l_s'] * mp['l_r'] - mp['l_m'] ** 2) / (mp['l_s'] * mp['l_r'])
                tau_sigma = (sigma * mp['l_s']) / (mp['r_s'] + mp['r_r'] * mp['l_m'] ** 2 / mp['l_r'] ** 2)
                tau_r = mp['l_r'] / mp['r_r']
                p_gain = tau_r / tau_sigma
                i_gain = p_gain / tau_sigma

                stages[0][0]['p_gain'] = stages[0][0].get('p_gain', p_gain)
                stages[0][0]['i_gain'] = stages[0][0].get('i_gain', i_gain)
                stages[0][1]['p_gain'] = stages[0][1].get('p_gain', p_gain)
                stages[0][1]['i_gain'] = stages[0][1].get('i_gain', i_gain)

                if _controllers[stages[0][0]['controller_type']][2] == PIDController:
                    d_gain = p_gain * tau_sigma
                    stages[0][0]['d_gain'] = stages[0][0].get('d_gain', d_gain)

                if _controllers[stages[0][1]['controller_type']][2] == PIDController:
                    d_gain = p_gain * tau_sigma
                    stages[0][1]['d_gain'] = stages[0][1].get('d_gain', d_gain)

                if 'torque' not in controller_kwargs['ref_states'] and \
                        _controllers[overlaid[0]['controller_type']][1] == ContinuousController:
                    t_n = p_gain / i_gain
                    j_total = environment.physical_system.mechanical_load.j_total
                    p_gain = j_total / (a ** 2 * t_n) / torque_lim * omega_lim
                    i_gain = p_gain / (a * t_n)

                    overlaid[0]['p_gain'] = overlaid[0].get('p_gain', p_gain)
                    overlaid[0]['i_gain'] = overlaid[0].get('i_gain', i_gain)

                    if _controllers[overlaid[0]['controller_type']][2] == PIDController:
                        d_gain = p_gain * environment.physical_system.tau
                        overlaid[0]['d_gain'] = overlaid[0].get('d_gain', d_gain)
>>>>>>> 6563b379

                    stages = [stages[0], overlaid]

        return stages<|MERGE_RESOLUTION|>--- conflicted
+++ resolved
@@ -117,7 +117,7 @@
     def find_controller_type(environment, stages, **controller_kwargs):
         _stages = stages
 
-        if isinstance(environment.physical_system.unwrapped, DcMotorSystem):
+        if isinstance(environment.physical_system, DcMotorSystem):
             if type(stages) is list:
                 if len(stages) > 1:
                     if type(stages[0]) is list:
@@ -135,7 +135,7 @@
                 else:
                     controller_type = stages
                     _stages = [{'controller_type': stages}]
-        elif isinstance(environment.physical_system.unwrapped, SynchronousMotorSystem):
+        elif isinstance(environment.physical_system, SynchronousMotorSystem):
             if len(stages) == 2:
                 if len(stages[1]) == 1 and 'i_sq' in controller_kwargs['ref_states']:
                     controller_type = 'foc_controller'
@@ -171,7 +171,7 @@
         action_space_type = type(environment.action_space)
         ref_states = controller_kwargs['ref_states']
         stages = []
-        if isinstance(environment.physical_system.unwrapped, DcMotorSystem):  # Checking type of motor
+        if isinstance(environment.physical_system, DcMotorSystem):  # Checking type of motor
 
             if 'omega' in ref_states or 'torque' in ref_states:  # Checking control task
                 controller_type = 'cascaded_controller'
@@ -200,7 +200,7 @@
                 else:
                     stages = [stages, [{'controller_type': 'three_point'}]]
 
-        elif isinstance(environment.physical_system.unwrapped, SynchronousMotorSystem):
+        elif isinstance(environment.physical_system, SynchronousMotorSystem):
             if 'i_sq' in ref_states or 'torque' in ref_states:  # Checking control task
                 controller_type = 'foc_controller' if 'i_sq' in ref_states else 'cascaded_foc_controller'
                 if action_space_type is Discrete:
@@ -260,13 +260,13 @@
         mp = environment.physical_system.electrical_motor.motor_parameter
         limits = environment.physical_system.limits
         omega_lim = limits[environment.state_names.index('omega')]
-        if isinstance(environment.physical_system.unwrapped, DcMotorSystem):
+        if isinstance(environment.physical_system, DcMotorSystem):
             i_a_lim = limits[environment.physical_system.CURRENTS_IDX[0]]
             i_e_lim = limits[environment.physical_system.CURRENTS_IDX[-1]]
             u_a_lim = limits[environment.physical_system.VOLTAGES_IDX[0]]
             u_e_lim = limits[environment.physical_system.VOLTAGES_IDX[-1]]
 
-        elif isinstance(environment.physical_system.unwrapped, SynchronousMotorSystem):
+        elif isinstance(environment.physical_system, SynchronousMotorSystem):
             i_sd_lim = limits[environment.state_names.index('i_sd')]
             i_sq_lim = limits[environment.state_names.index('i_sq')]
             u_sd_lim = limits[environment.state_names.index('u_sd')]
@@ -286,7 +286,7 @@
 
         if isinstance(environment.physical_system.electrical_motor, DcSeriesMotor):
             mp['l'] = mp['l_a'] + mp['l_e']
-        elif isinstance(environment.physical_system.unwrapped, DcMotorSystem):
+        elif isinstance(environment.physical_system, DcMotorSystem):
             mp['l'] = mp['l_a']
 
         if 'automated_gain' not in controller_kwargs.keys() or automated_gain:
@@ -457,1210 +457,6 @@
                             d_gain = p_gain * environment.physical_system.tau
                             stages[3][0]['d_gain'] = stages[3][0].get('d_gain', d_gain)
 
-<<<<<<< HEAD
-        return stages
-
-
-class ContinuousActionController(Controller):
-    """
-        This class performs a current-control for all continuous DC motor systems. By default, a PI controller is used
-        for current control. An EMF compensation is applied. For the externally excited dc motor, the excitation current
-        is also controlled.
-    """
-
-    def __init__(self, environment, stages, ref_states, external_ref_plots=[], **controller_kwargs):
-        assert type(environment.action_space) is Box\
-            and isinstance(environment.physical_system.unwrapped, DcMotorSystem), \
-            'No suitable action space for Continuous Action Controller'
-        self.action_space = environment.action_space
-        self.state_names = environment.state_names
-        self.ref_idx = np.where(ref_states != 'i_e')[0][0]
-        self.ref_state_idx = environment.state_names.index(ref_states[self.ref_idx])
-        self.i_idx = environment.physical_system.CURRENTS_IDX[-1]
-        self.u_idx = environment.physical_system.VOLTAGES_IDX[-1]
-        self.limit = environment.physical_system.limits[environment.state_filter]
-        self.nominal_values = environment.physical_system.nominal_state[environment.state_filter]
-        self.omega_idx = self.state_names.index('omega')
-        self.action = np.zeros(self.action_space.shape[0])
-        self.control_e = isinstance(environment.physical_system.electrical_motor, DcExternallyExcitedMotor)
-        mp = environment.physical_system.electrical_motor.motor_parameter
-        self.psi_e = mp.get('psi_e', None)
-        self.l_e = mp.get('l_e_prime', None)
-        self.external_ref_plots = external_ref_plots
-        self.action_limit_low = self.action_space.low[0] * self.nominal_values[self.u_idx] / self.limit[self.u_idx]
-        self.action_limit_high = self.action_space.high[0] * self.nominal_values[self.u_idx] / self.limit[self.u_idx]
-
-        for ext_ref_plot in self.external_ref_plots:
-            ext_ref_plot.set_reference(ref_states)
-
-        if self.control_e:
-            assert len(stages) == 2, 'Controller design is incomplete'
-            assert 'i_e' in ref_states, 'No reference for i_e'
-            self.ref_e_idx = np.where(ref_states == 'i_e')[0][0]
-            self.controller_e = _controllers[stages[1][0]['controller_type']][1].make(environment, stages[1][0],
-                                                                                      **controller_kwargs)
-            self.controller = _controllers[stages[0][0]['controller_type']][1].make(environment, stages[0][0],
-                                                                                    **controller_kwargs)
-            u_e_idx = self.state_names.index('u_e')
-            self.action_e_limit_low = self.action_space.low[1] * self.nominal_values[u_e_idx] / self.limit[u_e_idx]
-            self.action_e_limit_high = self.action_space.high[1] * self.nominal_values[u_e_idx] / self.limit[u_e_idx]
-        else:
-            if 'i_e' not in ref_states:
-                assert len(ref_states) <= 1, 'Too many referenced states'
-            self.controller = _controllers[stages[0]['controller_type']][1].make(environment, stages[0],
-                                                                                 **controller_kwargs)
-
-    def control(self, state, reference):
-        self.action[0] = self.controller.control(state[self.ref_state_idx], reference[self.ref_idx]) + self.feedforward(
-            state)
-        if self.action_limit_low <= self.action[0] <= self.action_limit_high:
-            self.controller.integrate(state[self.ref_state_idx], reference[self.ref_idx])
-        else:
-            self.action[0] = np.clip(self.action[0], self.action_limit_low, self.action_limit_high)
-
-        if self.control_e:
-
-            self.action[1] = self.controller_e.control(state[self.i_idx], reference[self.ref_e_idx])
-            if self.action_e_limit_low <= self.action[1] <= self.action_e_limit_high:
-                self.controller_e.integrate(state[self.i_idx], reference[self.ref_e_idx])
-            else:
-                self.action[1] = np.clip(self.action[1], self.action_e_limit_low, self.action_e_limit_high)
-
-        self.plot(self.external_ref_plots, self.state_names)
-        return self.action
-
-    def get_ref(self):
-        return dict(ref_state=[], ref_value=[])
-
-    def reset(self):
-        self.controller.reset()
-        if self.control_e:
-            self.controller_e.reset()
-
-    def feedforward(self, state):
-        psi_e = self.psi_e or self.l_e * state[self.i_idx] * self.nominal_values[self.i_idx]
-        return (state[self.omega_idx] * self.nominal_values[self.omega_idx] * psi_e) / self.nominal_values[self.u_idx]
-
-
-class DiscreteActionController(Controller):
-    """
-        This class is used for current control of all DC motor systems with discrete actions. By default, a three-point
-        controller is used. For the externally excited dc motor, the excitation current is also controlled.
-    """
-
-    def __init__(self, environment, stages, ref_states, external_ref_plots=(), **controller_kwargs):
-        assert type(environment.action_space) in [Discrete, MultiDiscrete] \
-            and isinstance(environment.physical_system.unwrapped, DcMotorSystem),\
-            'No suitable action space for Discrete Action Controller'
-        self.ref_idx = np.where(ref_states != 'i_e')[0][0]
-        self.ref_state_idx = environment.state_names.index(ref_states[self.ref_idx])
-        self.i_idx = environment.physical_system.CURRENTS_IDX[-1]
-        self.control_e = isinstance(environment.physical_system.electrical_motor, DcExternallyExcitedMotor)
-        self.state_names = environment.state_names
-
-        self.external_ref_plots = external_ref_plots
-        for ext_ref_plot in self.external_ref_plots:
-            ext_ref_plot.set_reference(ref_states)
-
-        if self.control_e:
-            assert len(stages) == 2, 'Controller design is incomplete'
-            assert 'i_e' in ref_states, 'No reference for i_e'
-            self.ref_e_idx = np.where(ref_states == 'i_e')[0][0]
-            self.controller_e = _controllers[stages[1][0]['controller_type']][1].make(environment, stages[1][0],
-                                                                                      control_e=True,
-                                                                                      **controller_kwargs)
-            self.controller = _controllers[stages[0][0]['controller_type']][1].make(environment, stages[0][0],
-                                                                                    **controller_kwargs)
-        else:
-            assert len(ref_states) <= 1, 'Too many referenced states'
-            self.controller = _controllers[stages[0]['controller_type']][1].make(environment, stages[0],
-                                                                                 **controller_kwargs)
-
-    def control(self, state, reference):
-        self.plot(self.external_ref_plots, self.state_names)
-        if self.control_e:
-            return [self.controller.control(state[self.ref_state_idx], reference[self.ref_idx]),
-                    self.controller_e.control(state[self.i_idx], reference[self.ref_e_idx])]
-        else:
-            return self.controller.control(state[self.ref_state_idx], reference[self.ref_idx])
-
-    def get_ref(self):
-        return dict(ref_state=[], ref_value=[])
-
-    def reset(self):
-        self.controller.reset()
-        if self.control_e:
-            self.control_e.reset()
-
-
-class CascadedController(Controller):
-    """
-        This class is used for cascaded torque and speed control of all dc motor environments. Each stage can contain
-        continuous or discrete controllers. For the externally excited dc motor an additional controller is used for
-        the excitation current. The calculated reference values of the intermediate stages can be inserted into the
-        plots.
-    """
-
-    def __init__(self, environment, stages, ref_states, external_ref_plots=[], **controller_kwargs):
-
-        self.action_space = environment.action_space
-        self.state_space = environment.physical_system.state_space
-        self.state_names = environment.state_names
-
-        self.i_e_idx = environment.physical_system.CURRENTS_IDX[-1]
-        self.i_a_idx = environment.physical_system.CURRENTS_IDX[0]
-        self.u_idx = environment.physical_system.VOLTAGES_IDX[-1]
-        self.omega_idx = environment.state_names.index('omega')
-        self.torque_idx = environment.state_names.index('torque')
-        self.ref_idx = np.where(ref_states != 'i_e')[0][0]
-        self.ref_state_idx = [self.i_a_idx, environment.state_names.index(ref_states[self.ref_idx])]
-
-        self.limit = environment.physical_system.limits[environment.state_filter]
-        self.nominal_values = environment.physical_system.nominal_state[environment.state_filter]
-        self.control_e = isinstance(environment.physical_system.electrical_motor, DcExternallyExcitedMotor)
-        self.control_omega = 0
-        mp = environment.physical_system.electrical_motor.motor_parameter
-        self.psi_e = mp.get('psie_e', False)
-        self.l_e = mp.get('l_e_prime', False)
-        self.r_e = mp.get('r_e', None)
-        self.r_a = mp.get('r_a', None)
-
-        if type(self.action_space) is Box:
-            self.action_limit_low = self.action_space.low[0] * self.nominal_values[self.u_idx] / self.limit[self.u_idx]
-            self.action_limit_high = self.action_space.high[0] * self.nominal_values[self.u_idx] / self.limit[self.u_idx]
-        self.state_limit_low = self.state_space.low * self.nominal_values / self.limit
-        self.state_limit_high = self.state_space.high * self.nominal_values / self.limit
-
-        if self.control_e:
-            assert len(stages) == 2, 'Controller design is incomplete'
-            self.ref_e_idx = False if 'i_e' not in ref_states else np.where(ref_states=='i_e')[0][0]
-            self.control_e_idx = 1
-            if self.omega_idx in self.ref_state_idx:
-                self.ref_state_idx.insert(1, self.torque_idx)
-                self.control_omega = 1
-            self.ref_state_idx.append(self.i_e_idx)
-            self.controller_e = _controllers[stages[1][0]['controller_type']][1].make(environment, stages[1][0],
-                                                                                      control_e=True,
-                                                                                      **controller_kwargs)
-            stages = stages[0]
-            u_e_idx = self.state_names.index('u_e')
-            if type(self.action_space) is Box:
-                self.action_e_limit_low = self.action_space.low[1] * self.nominal_values[u_e_idx] / self.limit[u_e_idx]
-                self.action_e_limit_high = self.action_space.high[1] * self.nominal_values[u_e_idx] / self.limit[u_e_idx]
-
-        else:
-            self.control_e_idx = 0
-            assert len(ref_states) <= 1, 'Too many referenced states'
-
-        self.stage_type = [_controllers[stage['controller_type']][1] == ContinuousController for stage in stages]
-        self.controller_stages = [
-            _controllers[stage['controller_type']][1].make(environment, stage, cascaded=stages.index(stage) != 0) for
-            stage in stages]
-
-        self.external_ref_plots = external_ref_plots
-        internal_refs = np.array([environment.state_names[i] for i in self.ref_state_idx])
-        ref_states_plotted = np.unique(np.append(ref_states, internal_refs))
-        for external_plots in self.external_ref_plots:
-            external_plots.set_reference(ref_states_plotted)
-
-        assert type(self.action_space) is Box or not self.stage_type[0], 'No suitable inner controller'
-        assert type(self.action_space) in [Discrete, MultiDiscrete] or self.stage_type[
-            0], 'No suitable inner controller'
-
-        self.ref = np.zeros(len(self.controller_stages) + self.control_e_idx + self.control_omega)
-
-    def control(self, state, reference):
-        self.ref[-1-self.control_e_idx] = reference[self.ref_idx]
-        for i in range(len(self.controller_stages) - 1, 0 + self.control_e_idx - self.control_omega, -1):
-            ref_idx = i - 1 + self.control_omega
-            state_idx = self.ref_state_idx[ref_idx]
-            self.ref[ref_idx] = self.controller_stages[i].control(
-                state[state_idx], self.ref[ref_idx + 1])
-
-            if (self.state_limit_low[state_idx] <= self.ref[ref_idx] <= self.state_limit_high[state_idx]) and self.stage_type[i]:
-                self.controller_stages[i].integrate(state[self.ref_state_idx[i + self.control_omega]], reference[0])
-
-            elif self.stage_type[i]:
-                self.ref[ref_idx] = np.clip(self.ref[ref_idx], self.state_limit_low[state_idx],
-                                            self.state_limit_high[state_idx])
-
-        if self.control_e:
-            i_e = np.clip(
-                np.power(self.r_a * (self.ref[1] * self.limit[self.torque_idx]) ** 2 / (self.r_e * self.l_e ** 2),
-                         1 / 4), self.action_space.low[1] * self.limit[self.i_e_idx],
-                self.action_space.high[1] * self.limit[self.i_e_idx])
-            i_a = np.clip(self.ref[1] * self.limit[self.torque_idx] / (self.l_e * i_e),
-                          self.action_space.low[0] * self.limit[self.i_a_idx],
-                          self.action_space.high[0] * self.limit[self.i_a_idx])
-            self.ref[-1] = i_e / self.limit[self.i_e_idx]
-            self.ref[0] = i_a / self.limit[self.i_a_idx]
-
-        action = self.controller_stages[0].control(state[self.ref_state_idx[0]], self.ref[0])
-
-        if self.stage_type[0]:
-            action += self.feedforward(state)
-
-            if self.action_limit_low <= action <= self.action_limit_high:
-                self.controller_stages[0].integrate(state[self.ref_state_idx[0]], self.ref[0])
-                action = [action]
-            else:
-                action = np.clip([action], self.action_limit_low, self.action_limit_high)
-
-        if self.control_e:
-            if self.ref_e_idx:
-                self.ref[-1] = reference[self.ref_e_idx]
-            action_u_e = self.controller_e.control(state[self.i_e_idx], self.ref[-1])
-            if self.stage_type[0]:
-                action = np.append(action, action_u_e)
-                if self.action_e_limit_low <= action[1] <= self.action_e_limit_high:
-                    self.controller_e.integrate(state[self.i_e_idx], self.ref[-1])
-                action = np.clip(action, self.action_e_limit_low, self.action_e_limit_high)
-            else:
-                action = np.array([action, action_u_e], dtype='object')
-        self.plot(self.external_ref_plots, self.state_names)
-        return action
-
-    def feedforward(self, state):
-        psi_e = max(self.psi_e or self.l_e * state[self.i_e_idx] * self.nominal_values[self.i_e_idx], 1e-6)
-        return (state[self.omega_idx] * self.nominal_values[self.omega_idx] * psi_e) / self.nominal_values[self.u_idx]
-
-    def get_ref(self):
-        return dict(ref_state=self.ref_state_idx, ref_value=self.ref)
-
-    def reset(self):
-        for controller in self.controller_stages:
-            controller.reset()
-        if self.control_e:
-            self.controller_e.reset()
-
-
-class FieldOrientedController(Controller):
-    """
-        This class controls the currents of synchronous motors. In the case of continuous manipulated variables, the
-        control is performed in the rotating dq-coordinates. For this purpose, the two current components are optionally
-        decoupled and two independent current controllers are used.
-        In the case of discrete manipulated variables, control takes place in stator-fixed coordinates. The reference
-        values are converted into these coordinates so that a on-off controller calculates the corresponding
-        manipulated variable for each current component.
-    """
-
-    def __init__(self, environment, stages, ref_states, external_ref_plots=[], **controller_kwargs):
-        assert isinstance(environment.physical_system.unwrapped, SynchronousMotorSystem),\
-            'No suitable Environment for FOC Controller'
-
-        t32 = environment.physical_system.electrical_motor.t_32
-        q = environment.physical_system.electrical_motor.q
-        self.backward_transformation = (lambda quantities, eps: t32(q(quantities[::-1], eps)))
-
-        self.tau = environment.physical_system.tau
-
-        self.ref_d_idx = np.where(ref_states == 'i_sd')[0][0]
-        self.ref_q_idx = np.where(ref_states == 'i_sq')[0][0]
-
-        self.d_idx = environment.state_names.index(ref_states[self.ref_d_idx])
-        self.q_idx = environment.state_names.index(ref_states[self.ref_q_idx])
-
-        self.action_space = environment.action_space
-        self.state_space = environment.physical_system.state_space
-        self.state_names = environment.state_names
-
-        self.i_sd_idx = environment.state_names.index('i_sd')
-        self.i_sq_idx = environment.state_names.index('i_sq')
-        self.u_sd_idx = environment.state_names.index('u_sd')
-        self.u_sq_idx = environment.state_names.index('u_sq')
-        self.u_a_idx = environment.state_names.index('u_a')
-        self.u_b_idx = environment.state_names.index('u_b')
-        self.u_c_idx = environment.state_names.index('u_c')
-        self.omega_idx = environment.state_names.index('omega')
-        self.eps_idx = environment.state_names.index('epsilon')
-
-        self.limit = environment.physical_system.limits
-        self.mp = environment.physical_system.electrical_motor.motor_parameter
-        self.psi_p = self.mp.get('psi_p', 0)
-        self.dead_time = 1.5 if environment.physical_system.converter._dead_time else 0.5
-        self.has_cont_action_space = type(self.action_space) is Box
-        self.external_ref_plots = external_ref_plots
-        for ext_ref_plot in self.external_ref_plots:
-            ext_ref_plot.set_reference(ref_states)
-
-        if self.has_cont_action_space:
-            assert len(stages[0]) == 2, 'Number of stages not correct'
-            self.decoupling = controller_kwargs.get('decoupling', True)
-            [self.u_sq_0, self.u_sd_0] = [0, 0]
-
-            self.d_controller = _controllers[stages[0][0]['controller_type']][1].make(
-                environment, stages[0][0], **controller_kwargs)
-            self.q_controller = _controllers[stages[0][1]['controller_type']][1].make(
-                environment, stages[0][1], **controller_kwargs)
-
-        else:
-            assert len(stages) == 3, 'Number of stages not correct'
-            self.abc_controller = [_controllers[stages[0][0]['controller_type']][1].make(
-                environment, stages[i][0], **controller_kwargs) for i in range(3)]
-            self.i_abc_idx = [environment.state_names.index(state) for state in ['i_a', 'i_b', 'i_c']]
-
-    def control(self, state, reference):
-        epsilon_d = state[self.eps_idx] * self.limit[self.eps_idx] + self.dead_time * self.tau * \
-                    state[self.omega_idx] * self.limit[self.omega_idx] * self.mp['p']
-        if self.has_cont_action_space:
-            if self.decoupling:
-                self.u_sd_0 = -state[self.omega_idx] * self.mp['p'] * self.mp['l_q'] * state[self.i_sq_idx] * self.limit[
-                    self.i_sq_idx] / self.limit[self.u_sd_idx] * self.limit[self.omega_idx]
-                self.u_sq_0 = state[self.omega_idx] * self.mp['p'] * (
-                        state[self.i_sd_idx] * self.mp['l_d'] * self.limit[self.u_sd_idx] + self.psi_p) / self.limit[
-                             self.u_sq_idx] * self.limit[self.omega_idx]
-
-            u_sd = self.d_controller.control(state[self.d_idx], reference[self.ref_d_idx]) + self.u_sd_0
-            u_sq = self.q_controller.control(state[self.q_idx], reference[self.ref_q_idx]) + self.u_sq_0
-
-            action_temp = self.backward_transformation((u_sq, u_sd), epsilon_d)
-            action_temp = action_temp - 0.5 * (max(action_temp) + min(action_temp))
-
-            action = np.clip(action_temp, self.action_space.low[0], self.action_space.high[0])
-            if action.all() == action_temp.all():
-                self.d_controller.integrate(state[self.d_idx], reference[self.ref_d_idx])
-                self.q_controller.integrate(state[self.q_idx], reference[self.ref_q_idx])
-
-        else:
-            ref_abc = self.backward_transformation((reference[self.ref_q_idx], reference[self.ref_d_idx]), epsilon_d)
-            action = 0
-            for i in range(3):
-                action += (2 ** (2 - i)) * self.abc_controller[i].control(state[self.i_abc_idx[i]], ref_abc[i])
-
-        self.plot(self.external_ref_plots, self.state_names)
-        return action
-
-    def get_ref(self):
-        return dict(ref_state=[], ref_value=[])
-
-    def reset(self):
-        if self.has_cont_action_space:
-            self.d_controller.reset()
-            self.q_controller.reset()
-
-
-class CascadedFieldOrientedController(Controller):
-    """
-        This controller is used for torque or speed control of synchronous motors. The controller consists of a field
-        oriented controller for current control, an efficiency-optimized torque controller and an optional speed
-        controller. The current control is equivalent to the current control of the FieldOrientedController. The torque
-        controller is based on the maximum torque per current (MTPC) control strategy in the voltage control range and
-        the maximum torque per flux (MTPF) control strategy with an additional modulation controller in the flux
-        weakening range. The speed controller is designed as a PI-controller by default.
-    """
-
-    def __init__(self, environment, stages, ref_states, external_ref_plots=[], plot_torque=True, plot_modulation=False,
-                 update_interval=1000, torque_control='interpolate', **controller_kwargs):
-        t32 = environment.physical_system.electrical_motor.t_32
-        q = environment.physical_system.electrical_motor.q
-        self.backward_transformation = (lambda quantities, eps: t32(q(quantities[::-1], eps)))
-        self.tau = environment.physical_system.tau
-
-        self.action_space = environment.action_space
-        self.state_space = environment.physical_system.state_space
-        self.state_names = environment.state_names
-
-        self.i_sd_idx = environment.state_names.index('i_sd')
-        self.i_sq_idx = environment.state_names.index('i_sq')
-        self.u_sd_idx = environment.state_names.index('u_sd')
-        self.u_sq_idx = environment.state_names.index('u_sq')
-        self.u_a_idx = environment.state_names.index('u_a')
-        self.u_b_idx = environment.state_names.index('u_b')
-        self.u_c_idx = environment.state_names.index('u_c')
-        self.omega_idx = environment.state_names.index('omega')
-        self.eps_idx = environment.state_names.index('epsilon')
-        self.torque_idx = environment.state_names.index('torque')
-        self.external_ref_plots = external_ref_plots
-
-        self.torque_control = 'torque' in ref_states or 'omega' in ref_states
-        self.current_control = 'i_sd' in ref_states
-        self.omega_control = 'omega' in ref_states
-        if self.current_control:
-            self.ref_d_idx = np.where(ref_states == 'i_sd')[0][0]
-            self.ref_idx = np.where(ref_states != 'i_sd')[0][0]
-            self.ref_state_idx = [self.i_sq_idx, environment.state_names.index(ref_states[self.ref_idx])]
-
-        self.omega_control = 'omega' in ref_states and type(environment)
-        self.has_cont_action_space = type(self.action_space) is Box
-
-        self.limit = environment.physical_system.limits
-        self.nominal_values = environment.physical_system.nominal_state
-        self.mp = environment.physical_system.electrical_motor.motor_parameter
-        self.psi_p = self.mp.get('psi_p', 0)
-        self.dead_time = 1.5 if environment.physical_system.converter._dead_time else 0.5
-        self.decoupling = controller_kwargs.get('decoupling', True)
-        self.ref_state_idx = [self.i_sq_idx, self.i_sd_idx]
-
-        if self.torque_control:
-            self.ref_state_idx.append(self.torque_idx)
-            self.torque_controller = TorqueToCurrentConversion(environment, plot_torque, plot_modulation,
-                                                               update_interval, torque_control)
-        if self.omega_control:
-            self.ref_state_idx.append(self.omega_idx)
-
-        self.ref_idx = 0
-
-        if self.has_cont_action_space:
-            assert len(stages[0]) == 2, 'Number of stages not correct'
-            self.d_controller = _controllers[stages[0][0]['controller_type']][1].make(
-                environment, stages[0][0], **controller_kwargs)
-            self.q_controller = _controllers[stages[0][1]['controller_type']][1].make(
-                environment, stages[0][1], **controller_kwargs)
-            [self.u_sq_0, self.u_sd_0] = [0, 0]
-
-            if self.omega_control:
-                self.overlaid_controller = [_controllers[stages[1][i]['controller_type']][1].make(
-                    environment, stages[1][i], cascaded=True, **controller_kwargs) for i in range(0, len(stages[1]))]
-                self.overlaid_type = [_controllers[stages[1][i]['controller_type']][1] == ContinuousController for i in
-                                      range(0, len(stages[1]))]
-
-        else:
-
-            if self.omega_control:
-                assert len(stages) == 4, 'Number of stages not correct'
-                self.overlaid_controller = [_controllers[stages[3][i]['controller_type']][1].make(
-                    environment, stages[3][i], cascaded=True, **controller_kwargs) for i in range(len(stages[3]))]
-                self.overlaid_type = [_controllers[stages[3][i]['controller_type']][1] == ContinuousController for i in
-                                      range(len(stages[3]))]
-            else:
-                assert len(stages) == 3, 'Number of stages not correct'
-            self.abc_controller = [_controllers[stages[0][0]['controller_type']][1].make(
-                environment, stages[i][0], **controller_kwargs) for i in range(3)]
-            self.i_abc_idx = [environment.state_names.index(state) for state in ['i_a', 'i_b', 'i_c']]
-
-        self.ref = np.zeros(len(self.ref_state_idx))
-        self.p = [environment.state_names[i] for i in self.ref_state_idx]
-
-        plot_ref = np.append(np.array([environment.state_names[i] for i in self.ref_state_idx]), ref_states)
-
-        for ext_ref_plot in self.external_ref_plots:
-            ext_ref_plot.set_reference(plot_ref)
-
-    def control(self, state, reference):
-
-        self.ref[-1] = reference[self.ref_idx]
-        epsilon_d = state[self.eps_idx] * self.limit[self.eps_idx] + self.dead_time * self.tau * state[self.omega_idx] * \
-                    self.limit[self.omega_idx] * self.mp['p']
-
-        if self.omega_control:
-            for i in range(len(self.overlaid_controller) + 1, 1, -1):
-                self.ref[i] = self.overlaid_controller[i-2].control(state[self.ref_state_idx[i + 1]], self.ref[i + 1])
-
-                if (0.85 * self.state_space.low[self.ref_state_idx[i]] <= self.ref[i] <= 0.85 *
-                        self.state_space.high[self.ref_state_idx[i]]) and self.overlaid_type[i - 2]:
-                    self.overlaid_controller[i - 2].integrate(state[self.ref_state_idx[i + 1]], self.ref[i + 1])
-                else:
-                    self.ref[i] = np.clip(self.ref[i], self.nominal_values[self.ref_state_idx[i]] / self.limit[
-                        self.ref_state_idx[i]] * self.state_space.low[self.ref_state_idx[i]],
-                                          self.nominal_values[self.ref_state_idx[i]] / self.limit[
-                                              self.ref_state_idx[i]] * self.state_space.high[self.ref_state_idx[i]])
-
-        if self.torque_control:
-            torque = self.ref[2] * self.limit[self.torque_idx]
-            self.ref[0], self.ref[1] = self.torque_controller.control(state, torque)
-
-        if self.has_cont_action_space:
-            if self.decoupling:
-                self.u_sd_0 = -state[self.omega_idx] * self.mp['p'] * self.mp['l_q'] * state[self.i_sq_idx]\
-                              * self.limit[self.i_sq_idx] / self.limit[self.u_sd_idx] * self.limit[self.omega_idx]
-                self.u_sq_0 = state[self.omega_idx] * self.mp['p'] * (
-                        state[self.i_sd_idx] * self.mp['l_d'] * self.limit[self.u_sd_idx] + self.psi_p) / self.limit[
-                         self.u_sq_idx] * self.limit[self.omega_idx]
-
-            if self.torque_control:
-                u_sd = self.d_controller.control(state[self.i_sd_idx], self.ref[1]) + self.u_sd_0
-            else:
-                u_sd = self.d_controller.control(state[self.i_sd_idx], reference[self.ref_d_idx]) + self.u_sd_0
-
-            u_sq = self.q_controller.control(state[self.i_sq_idx], self.ref[0]) + self.u_sq_0
-
-            action_temp = self.backward_transformation((u_sq, u_sd), epsilon_d)
-            action_temp = action_temp - 0.5 * (max(action_temp) + min(action_temp))
-
-            action = np.clip(action_temp, self.action_space.low[0], self.action_space.high[0])
-            if action.all() == action_temp.all():
-                if self.torque_control:
-                    self.d_controller.integrate(state[self.i_sd_idx], self.ref[1])
-                else:
-                    self.d_controller.integrate(state[self.i_sd_idx], reference[self.ref_d_idx])
-                self.q_controller.integrate(state[self.i_sq_idx], self.ref[0])
-
-        else:
-            r = self.ref[1] if self.torque_control else reference[self.ref_d_idx]
-            ref_abc = self.backward_transformation((self.ref[0], r), epsilon_d)
-            action = 0
-            for i in range(3):
-                action += (2 ** (2 - i)) * self.abc_controller[i].control(state[self.i_abc_idx[i]], ref_abc[i])
-
-        self.plot(self.external_ref_plots, self.state_names)
-        return action
-
-    def get_ref(self):
-        return dict(ref_state=self.ref_state_idx[:-1], ref_value=self.ref[:-1])
-
-    def reset(self):
-        if self.omega_control:
-            for overlaid_controller in self.overlaid_controller:
-                overlaid_controller.reset()
-        if self.has_cont_action_space:
-            self.d_controller.reset()
-            self.q_controller.reset()
-
-        else:
-            for abc_controller in self.abc_controller:
-                abc_controller.reset()
-
-        if self.torque_control:
-            self.torque_controller.reset()
-
-
-class TorqueToCurrentConversion:
-    """
-        This class represents the torque controller for cascaded control of synchronous motors.  For low speeds only the
-        current limitation of the motor is important. The current vector to set a desired torque is selected so that the
-        amount of the current vector is minimum (Maximum Torque per Current). For higher speeds, the voltage limitation
-        of the synchronous motor or the actuator must also be taken into account. This is done by converting the
-        available voltage to a speed-dependent maximum flux. An additional modulation controller is used for the flux
-        control. By limiting the flux and the maximum torque per flux (MTPF), an operating point for the flux and the
-        torque is obtained. This is then converted into a current operating point. The conversion can be done by
-        different methods (parameter torque_control). On the one hand, maps can be determined in advance by
-        interpolation or analytically, or the analytical determination can be done online.
-        For the visualization of the operating points, both for the current operating points as well as the flux and
-        torque operating points, predefined plots are available (plot_torque: default True). Also the values of the
-        modulation controller can be visualized (plot_modulation: default False).
-    """
-
-    def __init__(self, environment, plot_torque=True, plot_modulation=False, update_interval=1000,
-                 torque_control='interpolate'):
-
-        self.mp = environment.physical_system.electrical_motor.motor_parameter
-        self.limit = environment.physical_system.limits
-        self.nominal_values = environment.physical_system.nominal_state
-        self.torque_control = torque_control
-
-        self.l_d = self.mp['l_d']
-        self.l_q = self.mp['l_q']
-        self.p = self.mp['p']
-        self.psi_p = self.mp.get('psi_p', 0)
-        self.invert = -1 if (self.psi_p == 0 and self.l_q < self.l_d) else 1
-        self.tau = environment.physical_system.tau
-
-        self.omega_idx = environment.state_names.index('omega')
-        self.i_sd_idx = environment.state_names.index('i_sd')
-        self.i_sq_idx = environment.state_names.index('i_sq')
-        self.u_sd_idx = environment.state_names.index('u_sd')
-        self.u_sq_idx = environment.state_names.index('u_sq')
-        self.torque_idx = environment.state_names.index('torque')
-        self.epsilon_idx = environment.state_names.index('epsilon')
-
-        self.a_max = 2 / np.sqrt(3)     # maximum modulation level
-        self.k_ = 0.95
-        d = 1.2    # damping of the modulation controller
-        alpha = d / (d - np.sqrt(d ** 2 - 1))
-        self.i_gain = 1 / (self.mp['l_q'] / (1.25 * self.mp['r_s'])) * (alpha - 1) / alpha ** 2
-
-        self.u_a_idx = environment.state_names.index('u_a')
-        self.u_dc = np.sqrt(3) * self.limit[self.u_a_idx]
-        self.limited = False
-        self.integrated = 0
-        self.psi_high = 0.2 * np.sqrt((self.psi_p + self.l_d * self.nominal_values[self.i_sd_idx]) ** 2 + (
-                    self.l_q * self.nominal_values[self.i_sq_idx]) ** 2)
-        self.psi_low = -self.psi_high
-        self.integrated_reset = 0.01 * self.psi_low  # Reset value of the modulation controller
-
-        self.t_count = 250
-        self.psi_count = 250
-        self.i_count = 500
-
-        self.torque_list = []
-        self.psi_list = []
-        self.k_list = []
-        self.i_d_list = []
-        self.i_q_list = []
-
-        def mtpc():
-            def i_q_(i_d, torque):
-                return torque / (i_d * (self.l_d - self.l_q) + self.psi_p) / (1.5 * self.p)
-
-            def i_d_(i_q, torque):
-                return -np.abs(torque / (1.5 * self.p * (self.l_d - self.l_q) * i_q))
-
-            # calculate the maximum torque
-            self.max_torque = max(
-                1.5 * self.p * (self.psi_p + (self.l_d - self.l_q) * (-self.limit[self.i_sd_idx])) * self.limit[
-                    self.i_sq_idx], self.limit[self.torque_idx])
-            torque = np.linspace(-self.max_torque, self.max_torque, self.t_count)
-            characteristic = []
-
-            for t in torque:
-                if self.psi_p != 0:
-                    if self.l_d == self.l_q:
-                        i_d = 0
-                    else:
-                        i_d = np.linspace(-2.5*self.limit[self.i_sd_idx], 0, self.i_count)
-                    i_q = i_q_(i_d, t)
-                else:
-                    i_q = np.linspace(-2.5*self.limit[self.i_sq_idx], 2.5*self.limit[self.i_sq_idx], self.i_count)
-                    if self.l_d == self.l_q:
-                        i_d = 0
-                    else:
-                        i_d = i_d_(i_q, t)
-
-                # Different current vectors are determined for each torque and the smallest magnitude is selected
-                i = np.power(i_d, 2) + np.power(i_q, 2)
-                min_idx = np.where(i == np.amin(i))[0][0]
-                if self.l_d == self.l_q:
-                    i_q_ret = i_q
-                    i_d_ret = i_d
-                else:
-                    i_q_ret = np.sign((self.l_q - self.l_d) * t) * np.abs(i_q[min_idx])
-                    i_d_ret = i_d[min_idx]
-
-                # The flow is finally calculated from the currents
-                psi = np.sqrt((self.psi_p + self.l_d * i_d_ret) ** 2 + (self.l_q * i_q_ret) ** 2)
-                characteristic.append([t, i_d_ret, i_q_ret, psi])
-            return np.array(characteristic)
-
-        def mtpf():
-            # maximum flux is calculated
-            self.psi_max_mtpf = np.sqrt((self.psi_p + self.l_d * self.nominal_values[self.i_sd_idx]) ** 2 + (
-                        self.l_q * self.nominal_values[self.i_sq_idx]) ** 2)
-            psi = np.linspace(0, self.psi_max_mtpf, self.psi_count)
-            i_d = np.linspace(-self.nominal_values[self.i_sd_idx], 0, self.i_count)
-            i_d_best = 0
-            i_q_best = 0
-            psi_i_d_q = []
-
-            # Iterates through all flux values to determine the maximum torque
-            for psi_ in psi:
-                if psi_ == 0:
-                    i_d_ = -self.psi_p / self.l_d
-                    i_q = 0
-                    t = 0
-                    psi_i_d_q.append([psi_, t, i_d_, i_q])
-
-                else:
-                    if self.psi_p == 0:
-                        i_q_best = psi_ / np.sqrt(self.l_d ** 2 + self.l_q ** 2)
-                        i_d_best = -i_q_best
-                        t = 1.5 * self.p * (self.psi_p + (self.l_d - self.l_q) * i_d_best) * i_q_best
-                    else:
-                        i_d_idx = np.where(psi_ ** 2 - np.power(self.psi_p + self.l_d * i_d, 2) >= 0)
-                        i_d_ = i_d[i_d_idx]
-
-                        # calculate all possible i_q currents for i_d currents
-                        i_q = np.sqrt(psi_ ** 2 - np.power(self.psi_p + self.l_d * i_d_, 2)) / self.l_q
-                        i_idx = np.where(np.sqrt(np.power(i_q / self.nominal_values[self.i_sq_idx], 2) + np.power(
-                            i_d_ / self.nominal_values[self.i_sd_idx], 2)) <= 1)
-                        i_d_ = i_d_[i_idx]
-                        i_q = i_q[i_idx]
-                        torque = 1.5 * self.p * (self.psi_p + (self.l_d - self.l_q) * i_d_) * i_q
-
-                        # choose the maximum torque
-                        if np.size(torque) > 0:
-                            t = np.amax(torque)
-                            i_idx = np.where(torque == t)[0][0]
-                            i_d_best = i_d_[i_idx]
-                            i_q_best = i_q[i_idx]
-                    if np.sqrt(i_d_best**2 + i_q_best**2) <= self.nominal_values[self.i_sq_idx]:
-                        psi_i_d_q.append([psi_, t, i_d_best, i_q_best])
-
-            psi_i_d_q = np.array(psi_i_d_q)
-            self.psi_max_mtpf = np.max(psi_i_d_q[:, 0])
-            psi_i_d_q_neg = np.rot90(np.array([psi_i_d_q[:, 0], -psi_i_d_q[:, 1], psi_i_d_q[:, 2], -psi_i_d_q[:, 3]]))
-            psi_i_d_q = np.append(psi_i_d_q_neg, psi_i_d_q, axis=0)
-
-            return np.array(psi_i_d_q)
-
-        self.mtpc = mtpc()
-        self.mtpf = mtpf()
-
-        self.psi_t = np.sqrt(
-            np.power(self.psi_p + self.l_d * self.mtpc[:, 1], 2) + np.power(self.l_q * self.mtpc[:, 2], 2))
-        self.psi_t = np.array([self.mtpc[:, 0], self.psi_t])
-
-        self.i_q_max = np.linspace(-self.nominal_values[self.i_sq_idx], self.nominal_values[self.i_sq_idx], self.i_count)
-        self.i_d_max = -np.sqrt(self.nominal_values[self.i_sq_idx] ** 2 - np.power(self.i_q_max, 2))
-        i_count_mgrid = 200j
-        i_d, i_q = np.mgrid[-self.limit[self.i_sd_idx]:0:i_count_mgrid,
-                            -self.limit[self.i_sq_idx]:self.limit[self.i_sq_idx]:i_count_mgrid / 2]
-        i_d = i_d.flatten()
-        i_q = i_q.flatten()
-        if self.l_d != self.l_q:
-            idx = np.where(np.sign(self.psi_p + i_d * self.l_d) * np.power(self.psi_p + i_d * self.l_d, 2) + np.power(
-                i_q * self.l_q, 2) > 0)
-        else:
-            idx = np.where(self.psi_p + i_d * self.l_d > 0)
-        i_d = i_d[idx]
-        i_q = i_q[idx]
-
-        t = self.p * 1.5 * (self.psi_p + (self.l_d - self.l_q) * i_d) * i_q
-        psi = np.sqrt(np.power(self.l_d * i_d + self.psi_p, 2) + np.power(self.l_q * i_q, 2))
-
-        self.t_min = np.amin(t)
-        self.t_max = np.amax(t)
-
-        self.psi_min = np.amin(psi)
-        self.psi_max = np.amax(psi)
-
-        if torque_control == 'analytical':
-            res = []
-            for psi in np.linspace(self.psi_min, self.psi_max, self.psi_count):
-                ret = []
-                for T in np.linspace(self.t_min, self.t_max, self.t_count):
-                    i_d_, i_q_ = self.solve_analytical(T, psi)
-                    ret.append([T, psi, i_d_, i_q_])
-                res.append(ret)
-            res = np.array(res)
-            self.t_grid = res[:, :, 0]
-            self.psi_grid = res[:, :, 1]
-            self.i_d_inter = res[:, :, 2].T
-            self.i_q_inter = res[:, :, 3].T
-            self.i_d_inter_plot = self.i_d_inter.T
-            self.i_q_inter_plot = self.i_q_inter.T
-
-        elif torque_control == 'interpolate':
-            self.t_grid, self.psi_grid = np.mgrid[np.amin(t):np.amax(t):np.complex(0, self.t_count),
-                                                  self.psi_min:self.psi_max:np.complex(self.psi_count)]
-            self.i_q_inter = griddata((t, psi), i_q, (self.t_grid, self.psi_grid), method='linear')
-            self.i_d_inter = griddata((t, psi), i_d, (self.t_grid, self.psi_grid), method='linear')
-            self.i_d_inter_plot = self.i_d_inter
-            self.i_q_inter_plot = self.i_q_inter
-
-        elif torque_control != 'online':
-            raise NotImplementedError
-
-        self.k = 0
-        self.update_interval = update_interval
-        self.plot_torque = plot_torque
-        self.plot_modulation = plot_modulation
-
-    def intitialize_torque_plot(self):
-        if self.plot_torque:
-            plt.ion()
-            self.fig_torque = plt.figure('Torque Controller')
-            if self.torque_control in ['interpolate', 'analytical']:
-                self.i_d_q_characteristic_ = plt.subplot2grid((2, 3), (0, 0), rowspan=2)
-                self.psi_plot = plt.subplot2grid((2, 3), (0, 1))
-                self.i_d_plot = plt.subplot2grid((2, 3), (0, 2), projection='3d')
-                self.torque_plot = plt.subplot2grid((2, 3), (1, 1))
-                self.i_q_plot = plt.subplot2grid((2, 3), (1, 2), projection='3d')
-
-            elif self.torque_control == 'online':
-                self.i_d_q_characteristic_ = plt.subplot2grid((2, 2), (0, 0), rowspan=2)
-                self.psi_plot = plt.subplot2grid((2, 2), (0, 1))
-                self.torque_plot = plt.subplot2grid((2, 2), (1, 1))
-
-            mtpc_i_idx = np.where(
-                np.sqrt(np.power(self.mtpc[:, 1], 2) + np.power(self.mtpc[:, 2], 2)) <= self.nominal_values[
-                    self.i_sd_idx])
-
-            self.i_d_q_characteristic_.set_title('$i_\mathrm{d,q_{ref}}$')
-            self.i_d_q_characteristic_.plot(self.mtpc[mtpc_i_idx, 1][0], self.mtpc[mtpc_i_idx, 2][0], label='MTPC', c='tab:orange')
-            self.i_d_q_characteristic_.plot(self.mtpf[:, 2], self.mtpf[:, 3], label=r'MTPF', c='tab:green')
-            self.i_d_q_characteristic_.plot(self.i_d_max, self.i_q_max, label=r'$i_\mathrm{max}$', c='tab:red')
-            self.i_d_q_characteristic_.plot([], [], label=r'$i_\mathrm{d,q}$', c='tab:blue')
-            self.i_d_q_characteristic_.grid(True)
-            self.i_d_q_characteristic_.legend(loc=2)
-            self.i_d_q_characteristic_.axis('equal')
-            self.i_d_q_characteristic_.set_xlabel(r'$i_\mathrm{d}$ / A')
-            self.i_d_q_characteristic_.set_ylabel(r'$i_\mathrm{q}$ / A')
-
-            self.psi_plot.set_title(r'$\Psi^*_\mathrm{max}(T^*)$')
-            self.psi_plot.plot(self.psi_t[0], self.psi_t[1], label=r'$\Psi^*_\mathrm{max}(T^*)$', c='tab:orange')
-            self.psi_plot.plot([], [], label=r'$\Psi(T)$', c='tab:blue')
-            self.psi_plot.grid(True)
-            self.psi_plot.set_xlabel(r'T / Nm')
-            self.psi_plot.set_ylabel(r'$\Psi$ / Vs')
-            self.psi_plot.set_ylim(bottom=0)
-            self.psi_plot.legend(loc=2)
-
-            torque = self.mtpf[:, 1]
-            torque[0:np.where(torque == np.min(torque))[0][0]] = np.min(torque)
-            torque[np.where(torque == np.max(torque))[0][0]:] = np.max(torque)
-            self.torque_plot.set_title(r'$T_\mathrm{max}(\Psi_\mathrm{max})$')
-            self.torque_plot.plot(self.mtpf[:, 0], torque, label=r'$T_\mathrm{max}(\Psi)$', c='tab:orange')
-            self.torque_plot.plot([], [], label=r'$T(\Psi)$', c='tab:blue')
-            self.torque_plot.set_xlabel(r'$\Psi$ / Vs')
-            self.torque_plot.set_ylabel(r'$T_\mathrm{max}$ / Nm')
-            self.torque_plot.grid(True)
-            self.torque_plot.legend(loc=2)
-
-            if self.torque_control in ['interpolate', 'analytical']:
-                self.i_q_plot.plot_surface(self.t_grid, self.psi_grid, self.i_q_inter_plot, cmap=cm.jet, linewidth=0,
-                                           vmin=np.nanmin(self.i_q_inter_plot), vmax=np.nanmax(self.i_q_inter_plot))
-                self.i_q_plot.set_ylabel(r'$\Psi / Vs$')
-                self.i_q_plot.set_xlabel(r'$T / Nm$')
-                self.i_q_plot.set_title(r'$i_\mathrm{q}(T, \Psi)$')
-
-                self.i_d_plot.plot_surface(self.t_grid, self.psi_grid, self.i_d_inter_plot, cmap=cm.jet, linewidth=0,
-                                           vmin=np.nanmin(self.i_d_inter_plot), vmax=np.nanmax(self.i_d_inter_plot))
-                self.i_d_plot.set_ylabel(r'$\Psi / Vs$')
-                self.i_d_plot.set_xlabel(r'$T / Nm$')
-                self.i_d_plot.set_title(r'$i_\mathrm{d}(T, \Psi)$')
-
-    def solve_analytical(self, torque, psi):
-        """
-           Assuming linear magnetization characteristics, the optimal currents for given torque and flux can be obtained
-           by solving the torque and flux equations. These lead to a fourth degree polynomial which can be solved
-           analytically.  There are two ways to use this analytical solution for control. On the one hand, the currents
-           can be determined in advance as in the case of interpolation for different torques and fluxes and stored in a
-           LUT (torque_control='analytical'). On the other hand, the solution can be calculated at runtime with the
-           given torque and flux (torque_control='online').
-        """
-
-        poly = [self.l_d ** 2 * (self.l_d - self.l_q) ** 2,
-                2 * self.l_d ** 2 * (self.l_d - self.l_q) * self.psi_p + 2 * self.l_d * self.psi_p * (
-                        self.l_d - self.l_q) ** 2,
-                self.l_d ** 2 * self.psi_p ** 2 + 4 * self.l_d * self.psi_p ** 2 * (self.l_d - self.l_q) + (
-                        self.psi_p ** 2 - psi ** 2) * (
-                        self.l_d - self.l_q) ** 2,
-                2 * self.l_q * self.psi_p ** 3 + 2 * (self.psi_p ** 2 - psi ** 2) * self.psi_p * (self.l_d - self.l_q),
-                (self.psi_p ** 2 - psi ** 2) * self.psi_p ** 2 + (self.l_q * 2 * torque / (3 * self.p)) ** 2]
-
-        sol = np.roots(poly)
-        i_d = np.real(sol[-1])
-        i_q = 2 * torque / (3 * self.p * (self.psi_p + (self.l_d - self.l_q) * i_d))
-        return i_d, i_q
-
-    def get_i_d_q(self, torque, psi, psi_idx):
-        i_d, i_q = self.solve_analytical(torque, psi)
-        if i_d > self.mtpc[psi_idx, 1]:
-            i_d = self.mtpc[psi_idx, 1]
-            i_q = self.mtpc[psi_idx, 2]
-        return i_d, i_q
-
-    def get_t_idx(self, torque):
-        torque = np.clip(torque, self.t_min, self.t_max)
-        return int(round((torque - self.t_min) / (self.t_max - self.t_min) * (self.t_count - 1)))
-
-    def get_psi_idx(self, psi):
-        psi = np.clip(psi, self.psi_min, self.psi_max)
-        return int(round((psi - self.psi_min) / (self.psi_max - self.psi_min) * (self.psi_count - 1)))
-
-    def get_psi_idx_mtpf(self, psi):
-        return np.clip(int((self.psi_count - 1) - round(psi / self.psi_max_mtpf * (self.psi_count - 1))), 0,
-                       self.psi_count)
-
-    def get_t_idx_mtpc(self, torque):
-        return np.clip(int(round((torque + self.max_torque) / (2 * self.max_torque) * (self.t_count - 1))), 0,
-                       self.t_count)
-
-    def control(self, state, torque):
-        """
-            This main method is called by the CascadedFieldOrientedController to calculate reference values for the i_d
-            and i_q currents from a given torque reference.
-        """
-
-        # get the optimal psi for a given torque from the mtpc characteristic
-        psi_idx_ = self.get_t_idx_mtpc(torque)
-        psi_opt = self.mtpc[psi_idx_, 3]
-
-        # limit the flux to keep the voltage limit using the modulation controller
-        psi_max_ = self.modulation_control(state)
-        psi_max = min(psi_opt, psi_max_)
-
-        # get the maximum torque for a given flux from the mtpf characteristic
-        psi_max_idx = self.get_psi_idx_mtpf(psi_max)
-        t_max = np.abs(self.mtpf[psi_max_idx, 1])
-        if np.abs(torque) > t_max:
-            torque = np.sign(torque) * t_max
-
-        # calculate the currents online
-        if self.torque_control == 'online':
-            i_d, i_q = self.get_i_d_q(torque, psi_max, psi_idx_)
-
-        # get the currents from a LUT
-        else:
-            t_idx = self.get_t_idx(torque)
-            psi_idx = self.get_psi_idx(psi_max)
-
-            if self.i_d_inter[t_idx, psi_idx] <= self.mtpf[psi_max_idx, 2]:
-                i_d = self.mtpf[psi_max_idx, 2]
-                i_q = np.sign(torque) * np.abs(self.mtpf[psi_max_idx, 3])
-                torque = np.sign(torque) * t_max
-            else:
-                i_d = self.i_d_inter[t_idx, psi_idx]
-                i_q = self.i_q_inter[t_idx, psi_idx]
-                if i_d > self.mtpc[psi_idx_, 1]:
-                    i_d = self.mtpc[psi_idx_, 1]
-                    i_q = np.sign(torque) * np.abs(self.mtpc[psi_idx_, 2])
-
-        # ensure that the mtpf characteristic curve is observed
-        if i_d < self.mtpf[psi_max_idx, 2]:
-            i_d = self.mtpf[psi_max_idx, 2]
-            i_q = np.sign(torque) * np.abs(self.mtpf[psi_max_idx, 3])
-
-        # invert the i_q if necessary
-        i_q = self.invert * i_q
-
-        # plot all calculated quantities
-        if self.plot_torque:
-            if self.k == 0:
-                self.intitialize_torque_plot()
-
-            self.k_list.append(self.k * self.tau)
-            self.i_d_list.append(i_d)
-            self.i_q_list.append(i_q)
-            self.torque_list.append(torque)
-            self.psi_list.append(psi_max)
-
-            if self.k % self.update_interval == 0:
-                self.psi_plot.scatter(self.torque_list, self.psi_list, c='tab:blue', s=3)
-                self.torque_plot.scatter(self.psi_list, self.torque_list, c='tab:blue', s=3)
-                self.i_d_q_characteristic_.scatter(self.i_d_list, self.i_q_list, c='tab:blue', s=3)
-
-                self.fig_torque.canvas.draw()
-                self.fig_torque.canvas.flush_events()
-                self.k_list = []
-                self.i_d_list = []
-                self.i_q_list = []
-                self.torque_list = []
-                self.psi_list = []
-
-        # clipping and normalizing the currents
-        i_q = np.clip(i_q, -self.nominal_values[self.i_sq_idx], self.nominal_values[self.i_sq_idx]) / self.limit[self.i_sq_idx]
-        i_d = np.clip(i_d, -self.nominal_values[self.i_sd_idx], self.nominal_values[self.i_sd_idx]) / self.limit[self.i_sd_idx]
-
-        self.k += 1
-
-        return i_q, i_d
-
-    def modulation_control(self, state):
-        """
-            To ensure the functionality of the current control, a small dynamic manipulated variable reserve to the
-            voltage limitation must be kept available. This control is performed by this modulation controller. Further
-            information can be found at https://ieeexplore.ieee.org/document/7409195.
-        """
-
-        a = 2 * np.sqrt((state[self.u_sd_idx] * self.limit[self.u_sd_idx]) ** 2 + (
-                    state[self.u_sq_idx] * self.limit[self.u_sq_idx]) ** 2) / self.u_dc
-
-        if a > 1.1 * self.a_max:
-            self.integrated = self.integrated_reset
-
-        a_delta = self.k_ * self.a_max - a
-        omega = max(np.abs(state[self.omega_idx]) * self.limit[self.omega_idx], 0.0001)
-        psi_max_ = self.u_dc / (np.sqrt(3) * omega * self.p)
-        k_i = 2 * omega * self.p / self.u_dc
-
-        i_gain = self.i_gain / k_i
-        psi_delta = i_gain * (a_delta * self.tau + self.integrated)
-
-        if self.psi_low <= psi_delta <= self.psi_high:
-            if self.limited:
-                self.integrated = self.integrated_reset
-                self.limited = False
-            self.integrated += a_delta * self.tau
-
-        else:
-            psi_delta = np.clip(psi_delta, self.psi_low, self.psi_high)
-            self.limited = True
-
-        psi = psi_max_ + psi_delta
-        if self.plot_modulation:
-            if self.k == 0:
-                self.initialize_modulation_plot()
-            self.k_list_a.append(self.k * self.tau)
-            self.a_list.append(a)
-            self.psi_delta_list.append(psi_delta)
-
-            if self.k % self.update_interval == 0:
-                    self.a_plot.scatter(self.k_list_a, self.a_list, c='tab:blue', s=3)
-                    self.psi_delta_plot.scatter(self.k_list_a, self.psi_delta_list, c='tab:blue', s=3)
-                    self.a_plot.set_xlim(max(self.k * self.tau, 1) - 1, max(self.k * self.tau, 1))
-                    self.psi_delta_plot.set_xlim(max(self.k * self.tau, 1) - 1, max(self.k * self.tau, 1))
-                    self.k_list_a = []
-                    self.a_list = []
-                    self.psi_delta_list = []
-
-        return psi
-
-    def initialize_modulation_plot(self):
-        if self.plot_modulation:
-            plt.ion()
-            self.fig_modulation = plt.figure('Modulation Controller')
-            self.a_plot = plt.subplot2grid((1, 2), (0, 0))
-            self.psi_delta_plot = plt.subplot2grid((1, 2), (0, 1))
-
-            self.a_plot.set_title('Modulation')
-            self.a_plot.axhline(self.k_ * self.a_max, c='tab:orange', label=r'$a^*$')
-            self.a_plot.plot([], [], c='tab:blue', label='a')
-            self.a_plot.set_xlabel('t / s')
-            self.a_plot.set_ylabel('a')
-            self.a_plot.grid(True)
-            self.a_plot.set_xlim(0, 1)
-            self.a_plot.legend(loc=2)
-
-            self.psi_delta_plot.set_title(r'$\Psi_\mathrm{\Delta}$')
-            self.psi_delta_plot.axhline(self.psi_low, c='tab:red', linestyle='dashed', label='Limit')
-            self.psi_delta_plot.axhline(self.psi_high, c='tab:red', linestyle='dashed')
-            self.psi_delta_plot.plot([], [], c='tab:blue', label=r'$\Psi_\mathrm{\Delta}$')
-            self.psi_delta_plot.set_xlabel('t / s')
-            self.psi_delta_plot.set_ylabel(r'$\Psi_\mathrm{\Delta} / Vs$')
-            self.psi_delta_plot.grid(True)
-            self.psi_delta_plot.set_xlim(0, 1)
-            self.psi_delta_plot.legend(loc=2)
-
-            self.a_list = []
-            self.psi_delta_list = []
-            self.k_list_a = []
-
-
-    def reset(self):
-        self.integrated = self.integrated_reset
-
-
-class ContinuousController:
-    """The class ContinuousController is the base for all continuous base controller (P-I-D-Controller)"""
-
-    @classmethod
-    def make(cls, environment, stage, **controller_kwargs):
-        controller = _controllers[stage['controller_type']][2](environment, param_dict=stage, **controller_kwargs)
-        return controller
-
-    def control(self, state, reference):
-        pass
-
-    def reset(self):
-        pass
-
-
-class PController(ContinuousController):
-    def __init__(self, p_gain=5):
-        self.p_gain = p_gain
-
-
-class IController(ContinuousController):
-    def __init__(self, i_gain=10):
-        self.i_gain = i_gain
-        self.integrated = 0
-
-    def integrate(self, state, reference):
-        self.integrated += (reference - state) * self.tau
-
-
-class DController(ContinuousController):
-    def __init__(self, d_gain=0.05):
-        self.d_gain = d_gain
-        self.e_old = 0
-
-
-class PIController(PController, IController):
-    """
-        The PI-Controller is a combination of the base P-Controller and the base I-Controller. The integrate function is
-        executed after checking compliance with the limitations in the higher-level controller stage in order to adjust
-        the I-component of the controller accordingly.
-    """
-
-    def __init__(self, environment, p_gain=5, i_gain=5, param_dict={}, **controller_kwargs):
-        self.tau = environment.physical_system.tau
-
-        p_gain = param_dict.get('p_gain', p_gain)
-        i_gain = param_dict.get('i_gain', i_gain)
-        PController.__init__(self, p_gain)
-        IController.__init__(self, i_gain)
-
-    def control(self, state, reference):
-        return self.p_gain * (reference - state) + self.i_gain * (self.integrated + (reference - state) * self.tau)
-
-    def reset(self):
-        self.integrated = 0
-
-
-class PIDController(PIController, DController):
-    """The PID-Controller is a combination of the PI-Controller and the base P-Controller."""
-
-    def __init__(self, environment, p_gain=5, i_gain=5, d_gain=0.005, param_dict={}, **controller_kwargs):
-        p_gain = param_dict.get('p_gain', p_gain)
-        i_gain = param_dict.get('i_gain', i_gain)
-        d_gain = param_dict.get('d_gain', d_gain)
-
-        PIController.__init__(self, environment, p_gain, i_gain)
-        DController.__init__(self, d_gain)
-
-    def control(self, state, reference):
-        action = PIController.control(self, state, reference) + self.d_gain * (
-                reference - state - self.e_old) / self.tau
-        self.e_old = reference - state
-        return action
-
-    def reset(self):
-        PIController.reset(self)
-        self.e_old = 0
-
-
-class DiscreteController:
-    """
-        The DiscreteController is the base class for the base discrete controllers (OnOff controller and three-point
-        controller).
-    """
-
-    @classmethod
-    def make(cls, environment, stage, **controller_kwargs):
-        if type(environment.action_space) is Discrete:
-            action_space_n = environment.action_space.n
-        elif type(environment.action_space) is MultiDiscrete:
-            action_space_n = environment.action_space.nvec[0]
-        else:
-            action_space_n = 3
-
-        controller = _controllers[stage['controller_type']][2](environment, action_space=action_space_n,
-                                                               param_dict=stage, **controller_kwargs)
-        return controller
-
-    def control(self, state, reference):
-        pass
-
-    def reset(self):
-        pass
-
-
-class OnOffController(DiscreteController):
-    """This is a hysteresis controller with two possible output states."""
-
-    def __init__(self, environment, action_space, hysteresis=0.02, param_dict={}, cascaded=False, control_e=False,
-                 **controller_kwargs):
-        self.hysteresis = param_dict.get('hysteresis', hysteresis)
-        self.switch_on_level = 1
-
-        self.switch_off_level = 2 if action_space in [3, 4] and not control_e else 0
-        if cascaded:
-            self.switch_off_level = int(environment.physical_system.state_space.low[0])
-
-        self.action = self.switch_on_level
-
-    def control(self, state, reference):
-        if reference - state > self.hysteresis:
-            self.action = self.switch_on_level
-
-        elif reference - state < self.hysteresis:
-            self.action = self.switch_off_level
-
-        return self.action
-
-    def reset(self):
-        self.action = self.switch_on_level
-
-
-class ThreePointController(DiscreteController):
-    """This is a hysteresis controller with three possible output states."""
-
-    def __init__(self, environment, action_space, switch_to_positive_level=0.02, switch_to_negative_level=0.02,
-                 switch_to_neutral_from_positive=0.01, switch_to_neutral_from_negative=0.01, param_dict={},
-                 cascaded=False, control_e=False, **controller_kwargs):
-
-        self.pos = param_dict.get('switch_to_positive_level', switch_to_positive_level)
-        self.neg = param_dict.get('switch_to_negative_level', switch_to_negative_level)
-        self.neutral_from_pos = param_dict.get('switch_to_neutral_from_positive', switch_to_neutral_from_positive)
-        self.neutral_from_neg = param_dict.get('switch_to_neutral_from_negative', switch_to_neutral_from_negative)
-
-        self.negative = 2 if action_space in [3, 4, 8] and not control_e else 0
-        if cascaded:
-            self.negative = int(environment.physical_system.state_space.low[0])
-        self.positive = 1
-        self.neutral = 0
-=======
             elif _controllers[controller_type][0] == InductionMotorFieldOrientedController:
 
                 mp['l_s'] = mp['l_m'] + mp['l_sigs']
@@ -1723,7 +519,6 @@
                     if _controllers[overlaid[0]['controller_type']][2] == PIDController:
                         d_gain = p_gain * environment.physical_system.tau
                         overlaid[0]['d_gain'] = overlaid[0].get('d_gain', d_gain)
->>>>>>> 6563b379
 
                     stages = [stages[0], overlaid]
 
