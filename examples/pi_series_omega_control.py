--- conflicted
+++ resolved
@@ -1,65 +1,13 @@
 import os
 import sys
 import time
-<<<<<<< HEAD
-import sys
-import os
-=======
-
 from examples.agents.simple_controllers import Controller
-
->>>>>>> 156bee80
 sys.path.append(os.path.abspath(os.path.join('..')))
 import gym_electric_motor as gem
 from gym_electric_motor import reference_generators as rg
 from gym_electric_motor.visualization import MotorDashboard
 
-<<<<<<< HEAD
-'''
-This example shows the behavior of GEM when using standard linear controllers.
-In the following, we use a PI controller to control the speed of a series DC motor.
-'''
 
-if __name__ == '__main__':
-
-    # Define the drive environment
-    env = gem.make(
-        # Define the series DC motor with continuous-control-set
-        'DcSeriesCont-v1',
-
-        # Set the electric parameters of the motor
-        motor_parameter=dict(r_a=15e-3, r_e=15e-3, l_a=1e-3, l_e=1e-3),
-
-        # Set the parameters of the mechanical polynomial load (the default load class)
-        load_parameter=dict(a=0.01, b=.1, c=0.1, j_load=.06),
-
-        # Define a reference generator for the speed ('omega')
-        # In this example, we permit random switching between sinusoidal, wiener and step reference with
-        # probabilities 0.1, 0.8 and 0.1 respectively.
-        # super_episode_length defines minimum and maximum time steps between switching references
-        reference_generator=rg.SwitchedReferenceGenerator(
-            sub_generators=[
-                rg.SinusoidalReferenceGenerator(reference_state='omega'),
-                rg.WienerProcessReferenceGenerator(reference_state='omega'),
-                rg.StepReferenceGenerator(reference_state='omega')
-            ], p=[0.1, 0.8, 0.1], super_episode_length=(1000, 10000)
-        ),
-
-        # Defines which variables to plot via the builtin dashboard monitor
-        visualization=MotorDashboard(plots=['omega', 'i', 'reward', 'action_0', 'mean_reward'], dark_mode=False),
-
-        # Defines which numerical solver is to be used for the simulation
-        ode_solver='scipy.solve_ivp',
-        solver_kwargs=dict(),
-    )
-
-    # use a predefined controller for the environment
-    # this controller reads to which state(s) the reference generator refers and
-    # will be adjusted to control the corresponding state(s)
-    controller = Controller.make('pi_controller', env)
-
-    # reset the environment to an initial state (initial state is zero if not defined otherwise)
-=======
 """Run this file from within the 'examples' folder:
 >> cd examples
 >> python pi_series_omega_control.py
@@ -98,7 +46,6 @@
 
     # Assign a PI-controller to the speed control problem
     controller = Controller.make('pi_controller',env)
->>>>>>> 156bee80
     state, reference = env.reset()
 
     # get the system time to measure program duration
