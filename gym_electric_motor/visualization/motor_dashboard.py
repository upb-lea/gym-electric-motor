--- conflicted
+++ resolved
@@ -213,15 +213,6 @@
         time_axes = axes[:len(self._time_plots)]
         axes = axes[len(self._time_plots):]
         if len(self._time_plots) > 0:
-<<<<<<< HEAD
-            self._time_plot_figure, axes_step = plt.subplots(len(self._time_plots), sharex=True)
-            self._time_plot_figure.canvas.manager.set_window_title('Time Plots')
-            axes_step = [axes_step] if len(self._time_plots) == 1 else axes_step
-            self._time_plot_figure.subplots_adjust(wspace=0.0, hspace=0.2)
-            axes_step[-1].set_xlabel('$t$/s')
-            self._figures.append(self._time_plot_figure)
-            for plot, axis in zip(self._time_plots, axes_step):
-=======
             time_axes[-1].set_xlabel('t/s')
             self._time_plot_figure = fig
             for plot, axis in zip(self._time_plots, time_axes):
@@ -238,7 +229,6 @@
             step_axes[-1].set_xlabel('Cumulative Steps')
             self._step_plot_figure = fig
             for plot, axis in zip(self._step_plots, step_axes):
->>>>>>> 5287c9f5
                 plot.initialize(axis)
 
     def _initialize_figures_window(self):
@@ -247,7 +237,7 @@
             self._episodic_plot_figure, axes_ep = plt.subplots(len(self._episodic_plots), sharex=True)
             axes_ep = [axes_ep] if len(self._episodic_plots) == 1 else axes_ep
             self._episodic_plot_figure.subplots_adjust(wspace=0.0, hspace=0.02)
-            self._episodic_plot_figure.canvas.manager.set_window_title('Episodic Plots')
+            self._episodic_plot_figure.canvas.set_window_title('Episodic Plots')
             axes_ep[-1].set_xlabel('Episode No')
             self._figures.append(self._episodic_plot_figure)
             for plot, axis in zip(self._episodic_plots, axes_ep):
@@ -256,7 +246,7 @@
         if len(self._step_plots) > 0:
             self._step_plot_figure, axes_int = plt.subplots(len(self._step_plots), sharex=True)
             axes_int = [axes_int] if len(self._step_plots) == 1 else axes_int
-            self._step_plot_figure.canvas.manager.set_window_title('Step Plots')
+            self._step_plot_figure.canvas.set_window_title('Step Plots')
             self._step_plot_figure.subplots_adjust(wspace=0.0, hspace=0.02)
             axes_int[-1].set_xlabel('Cumulative Steps')
             self._figures.append(self._step_plot_figure)
