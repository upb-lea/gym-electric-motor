import numpy as np
from gym.spaces import Box

from ..random_component import RandomComponent
from ..core import ReferenceGenerator
from ..utils import instantiate


class SwitchedReferenceGenerator(ReferenceGenerator, RandomComponent):
    """Reference Generator that switches randomly between multiple sub generators with a certain probability p for each.
    """

    def __init__(self, sub_generators, p=None, super_episode_length=(100, 10000)):
        """
        Args:
            sub_generators(list(ReferenceGenerator)): ReferenceGenerator instances to be used as the sub_generators.
            p(list(float)/None): (Optional) Probabilities for each sub_generator. If None a uniform
<<<<<<< HEAD
                probability for each sub_converter is used.
            super_episode_length(Tuple(int, int): Minimum and maximum number of time steps a sub_generator is used.
            kwargs: Arguments to be passed to the base class ReferenceGenerator
=======
                probability for each sub_generator is used.
            super_episode_length(Tuple(int, int)): Minimum and maximum number of time steps a sub_generator is used.
>>>>>>> e7081127
        """
        ReferenceGenerator.__init__(self, **kwargs)
        RandomComponent.__init__(self)
        self.reference_space = Box(-1, 1, shape=(1,))
        self._reference = None
        self._k = 0
<<<<<<< HEAD
        if type(sub_args) is dict:
            sub_arguments = [sub_args] * len(sub_generators)
        elif hasattr(sub_args, '__iter__'):
            assert len(sub_args) == len(sub_generators)
            sub_arguments = sub_args
        else:
            sub_arguments = [dict()] * len(sub_generators)
        self._sub_generators = [
            instantiate(ReferenceGenerator, sub_generator, **sub_arg)
            for sub_generator, sub_arg in zip(sub_generators, sub_arguments)
        ]
=======

        self._sub_generators = list(sub_generators)
        assert len(self._sub_generators) > 0, 'No sub generator was passed.'
        ref_names = self._sub_generators[0].reference_names
        assert all(sub_gen.reference_names == ref_names for sub_gen in self._sub_generators),\
            'The passed sub generators have different referenced states.'
        self._reference_names = ref_names
>>>>>>> e7081127
        self._probabilities = p or [1/len(sub_generators)] * len(sub_generators)
        self._current_episode_length = 0
        if type(super_episode_length) in [float, int]:
            super_episode_length = super_episode_length, super_episode_length + 1
        self._super_episode_length = super_episode_length
        self._current_ref_generator = self._sub_generators[0]

    def set_modules(self, physical_system):
        """
        Args:
            physical_system(PhysicalSystem): The physical system of the environment.
        """
        super().set_modules(physical_system)
        for sub_generator in self._sub_generators:
            sub_generator.set_modules(physical_system)
        ref_space_low = np.min([sub_generator.reference_space.low for sub_generator in self._sub_generators], axis=0)
        ref_space_high = np.max([sub_generator.reference_space.high for sub_generator in self._sub_generators], axis=0)
        self.reference_space = Box(ref_space_low, ref_space_high)
        self._referenced_states = self._sub_generators[0].referenced_states
        for sub_generator in self._sub_generators:
            assert np.all(sub_generator.referenced_states == self._referenced_states), \
                'Reference Generators reference different state variables'
            assert sub_generator.reference_space.shape == self.reference_space.shape, \
                'Reference Generators have differently shaped reference spaces'

    def reset(self, initial_state=None, initial_reference=None):
        self.next_generator()
        self._reset_reference()
        return self._current_ref_generator.reset(initial_state, initial_reference)

    def get_reference(self, state, **kwargs):
        self._reference = self._current_ref_generator.get_reference(state, **kwargs)
        return self._reference

    def get_reference_observation(self, state, *_, **kwargs):
        if self._k >= self._current_episode_length:
            self._reset_reference()
            _, obs, _ = self._current_ref_generator.reset(state, self._reference)
        else:
            obs = self._current_ref_generator.get_reference_observation(state, **kwargs)
        self._k += 1
        return obs

    def _reset_reference(self):
        self._current_episode_length = self.random_generator.integers(
            self._super_episode_length[0], self._super_episode_length[1]
        )
        self._k = 0
        self._current_ref_generator = self.random_generator.choice(self._sub_generators, p=self._probabilities)

    def seed(self, seed=None):
        super().seed(seed)
        for sub_generator in self._sub_generators:
            if isinstance(sub_generator, RandomComponent):
                seed = self._seed_sequence.spawn(1)[0]
                sub_generator.seed(seed)<|MERGE_RESOLUTION|>--- conflicted
+++ resolved
@@ -10,46 +10,33 @@
     """Reference Generator that switches randomly between multiple sub generators with a certain probability p for each.
     """
 
-    def __init__(self, sub_generators, p=None, super_episode_length=(100, 10000)):
+    def __init__(self, sub_generators, sub_args=None, p=None, super_episode_length=(100, 10000), **kwargs):
         """
         Args:
-            sub_generators(list(ReferenceGenerator)): ReferenceGenerator instances to be used as the sub_generators.
+            sub_generators(list(str/class/object)): List of keys, classes or objects to instantiate the sub_generators
+            sub_args(dict/list(dict)/None): (Optional) Arguments to pass to the sub_converters. If not passed all kwargs
+                will be passed to each sub_generator.
             p(list(float)/None): (Optional) Probabilities for each sub_generator. If None a uniform
-<<<<<<< HEAD
                 probability for each sub_converter is used.
             super_episode_length(Tuple(int, int): Minimum and maximum number of time steps a sub_generator is used.
-            kwargs: Arguments to be passed to the base class ReferenceGenerator
-=======
-                probability for each sub_generator is used.
-            super_episode_length(Tuple(int, int)): Minimum and maximum number of time steps a sub_generator is used.
->>>>>>> e7081127
+            kwargs: All kwargs of the environment. Passed to the sub_generators, if no sub_args are passed.
         """
-        ReferenceGenerator.__init__(self, **kwargs)
+        ReferenceGenerator.__init__(self)
         RandomComponent.__init__(self)
         self.reference_space = Box(-1, 1, shape=(1,))
         self._reference = None
         self._k = 0
-<<<<<<< HEAD
         if type(sub_args) is dict:
             sub_arguments = [sub_args] * len(sub_generators)
         elif hasattr(sub_args, '__iter__'):
             assert len(sub_args) == len(sub_generators)
             sub_arguments = sub_args
         else:
-            sub_arguments = [dict()] * len(sub_generators)
+            sub_arguments = [kwargs] * len(sub_generators)
         self._sub_generators = [
             instantiate(ReferenceGenerator, sub_generator, **sub_arg)
             for sub_generator, sub_arg in zip(sub_generators, sub_arguments)
         ]
-=======
-
-        self._sub_generators = list(sub_generators)
-        assert len(self._sub_generators) > 0, 'No sub generator was passed.'
-        ref_names = self._sub_generators[0].reference_names
-        assert all(sub_gen.reference_names == ref_names for sub_gen in self._sub_generators),\
-            'The passed sub generators have different referenced states.'
-        self._reference_names = ref_names
->>>>>>> e7081127
         self._probabilities = p or [1/len(sub_generators)] * len(sub_generators)
         self._current_episode_length = 0
         if type(super_episode_length) in [float, int]:
